--- conflicted
+++ resolved
@@ -28,11 +28,7 @@
     etc/faucet =
         etc/faucet/faucet.yaml
         etc/faucet/faucet-acls.yaml
-<<<<<<< HEAD
-    etc/faucet/gasket = 
-=======
     etc/faucet/gasket =
->>>>>>> 1e217288
         etc/faucet/gasket/auth.yaml
         etc/faucet/gasket/base-no-authed-acls.yaml
         etc/faucet/gasket/rules.yaml