--- conflicted
+++ resolved
@@ -7,11 +7,7 @@
 from setuptools import setup, find_packages
 
 def install_configs():
-<<<<<<< HEAD
-    """Install configuration files to /etc/"""
-=======
     """Install configuration files to /etc/faucet/"""
->>>>>>> 1e217288
     dst_faucet_conf_dir = '/etc/faucet/'
     dst_gasket_conf_dir = '/etc/faucet/gasket/'
 
