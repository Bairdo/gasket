#!/usr/bin/env python

"""Standalone utility functions for Mininet tests."""

import collections
import os
import socket
import subprocess
import time


LOCALHOST = u'127.0.0.1'
FAUCET_DIR = os.getenv('FAUCET_DIR', '../faucet')
RESERVED_FOR_TESTS_PORTS = (179, 5001, 5002, 6633, 6653)
MIN_PORT_AGE = max(int(open(
    '/proc/sys/net/netfilter/nf_conntrack_tcp_timeout_time_wait').read()) / 2, 30)


def flat_test_name(_id):
    """Return short form test name from TestCase ID."""
    return '-'.join(_id.split('.')[1:])


def tcp_listening_cmd(port, ipv=4, state='LISTEN'):
    """Return a command line for lsof for PIDs with specified TCP state."""
    return 'lsof -b -P -n -t -sTCP:%s -i %u -a -i tcp:%u' % (state, ipv, port)


def mininet_dpid(int_dpid):
    """Return stringified hex version, of int DPID for mininet."""
    return str('%x' % int(int_dpid))


def str_int_dpid(str_dpid):
    """Return stringified int version, of int or hex DPID from YAML."""
    str_dpid = str(str_dpid)
    if str_dpid.startswith('0x'):
        return str(int(str_dpid, 16))
    return str(int(str_dpid))


def receive_sock_line(sock):
    """Receive a \n terminated line from a socket."""
    buf = ''
    while buf.find('\n') <= -1:
        buf = buf + sock.recv(1024)
    return buf.strip()


def tcp_listening(port):
    """Return True if any process listening on a port."""
    DEVNULL = open(os.devnull, 'w')
    return subprocess.call(
        tcp_listening_cmd(port).split(), stdout=DEVNULL, stderr=DEVNULL, close_fds=True) == 0


def find_free_port(ports_socket, name):
    """Retrieve a free TCP port from test server."""
    sock = socket.socket(socket.AF_UNIX, socket.SOCK_STREAM)
    sock.connect(ports_socket)
    sock.sendall('GET,%s\n' % name)
    buf = receive_sock_line(sock)
    return [int(x) for x in buf.strip().split()]


def return_free_ports(ports_socket, name):
    """Notify test server that all ports under name are released."""
    sock = socket.socket(socket.AF_UNIX, socket.SOCK_STREAM)
    sock.connect(ports_socket)
    sock.sendall('PUT,%s\n' % name)


def serve_ports(ports_socket, start_free_ports, min_free_ports):
    """Implement a TCP server to dispense free TCP ports."""
    ports_q = collections.deque()
    free_ports = set()
    port_age = {}

    def get_port():
        while True:
            free_socket = socket.socket()
            free_socket.bind(('', 0))
            free_port = free_socket.getsockname()[1]
            free_socket.close()
            if free_port < 1024:
                continue
            if free_port in RESERVED_FOR_TESTS_PORTS:
                continue
            if free_port in free_ports:
                continue
            break
        free_ports.add(free_port)
        port_age[free_port] = time.time()
        return free_port

    def queue_free_ports(min_queue_size):
        while len(ports_q) < min_queue_size:
            port = get_port()
            ports_q.append(port)
            port_age[port] = time.time()
            time.sleep(0.1)

    queue_free_ports(start_free_ports)
    ports_served = 0
    ports_by_name = collections.defaultdict(set)
    sock = socket.socket(socket.AF_UNIX, socket.SOCK_STREAM)
    sock.bind(ports_socket)
    sock.listen(1)

    while True:
        connection, _ = sock.accept()
        command, name = receive_sock_line(connection).split(',')
        if command == 'PUT':
            for port in ports_by_name[name]:
                ports_q.append(port)
                port_age[port] = time.time()
            del ports_by_name[name]
        else:
            if len(ports_q) < min_free_ports:
                queue_free_ports(len(ports_q) + 1)
            while True:
                port = ports_q.popleft()
                if time.time() - port_age[port] > MIN_PORT_AGE:
                    break
                ports_q.append(port)
                time.sleep(1)
            ports_served += 1
            ports_by_name[name].add(port)
            # pylint: disable=no-member
            connection.sendall('%u %u\n' % (port, ports_served))
        connection.close()


def timeout_cmd(cmd, timeout):
    """Return a command line prefaced with a timeout wrappers and stdout/err unbuffered."""
    return 'timeout -sKILL %us stdbuf -o0 -e0 %s' % (timeout, cmd)


def timeout_soft_cmd(cmd, timeout):
<<<<<<< HEAD
    return 'timeout %us stdbuf -o0 -e0 %s' % (timeout, cmd)


def gen_config_global(num_vlans):
    """Generate the str for the CONFIG_GLOBAL variable
    Args:
        num_vlans (int): number of vlans on the portal port.
    Returns:
        str for CONFIG_GLOBAL
    """
    conf = """vlans:
    100:
        description: "untagged"
    1:
include:
    - {tmpdir}/faucet-acl.yaml"""

    return conf


def gen_config(num_vlans):
    """Generate the str for the CONFIG variable.
    Args:
        num_vlans (int): number of vlans on the portal port.
    Returns:
        str for CONFIG
    """
    conf = """
        interfaces:
            %(port_1)d:
                name: portal
                native_vlan: 100
            %(port_2)d:
                name: gateway
                native_vlan: 100"""

    for i in range(3, num_vlans + 3):
        conf = """{0}
            %(port_{1})d:
                name: host{1}
                native_vlan: 100
                acl_in: port_faucet-1_%(port_{1})d""".format(conf, i)
    return conf


def gen_base_config(num_vlans):
    """Generate the base acl file usd by auth_app.
    Args:
        num_vlans (int): number of vlans on the portal port.
    Returns:
        str of base acl.
    """
    conf = """acls:"""

    for i in range(3, num_vlans + 3):
        port_acl = """
  port_faucet-1_{0}:
  - rule:
      dl_type: 0x888e
      actions:
        allow: 1
        output:
          dl_dst: 70:6f:72:74:61:6c
  - authed-rules
  - rule:
      actions:
        allow: 1
        output:
          dl_dst: 70:6f:72:74:61:6c""".format(i)

        conf = "{0}\n{1}""".format(conf, port_acl)

    return conf


def gen_faucet_acl(num_hosts):
    """Creates a string for faucet acls. each acl will be empty.
    But satisfies the requirement for each ports acl_in to be known.
    Args:
        num_hosts (int): number of ports to create acl for.
    Returns:
        (str)
    """
    conf = """acls:"""
    for i in range(3, num_hosts + 3):
        conf = """{0}
    port_faucet-1_%(port_{1})d:
        - rule:
            actions:
                allow: 0""".format(conf, i)

    return conf


def gen_port_map(num_ports):
    """Create the port_map dict with the number of ports.
    Args:
        num_ports (int): number of ports on faucet-1 switch.
    Returns:
        dict {'port_1': 1, 'port_2': 2,...}
    """
    port_map = {}
    for i in range(1, num_ports + 1):
        port_map['port_%d' % i] = i
    return port_map
=======
    """Same as timeout_cmd buf using SIGTERM on timeout."""
    return 'timeout %us stdbuf -o0 -e0 %s' % (timeout, cmd)
>>>>>>> 2ce881b3
<|MERGE_RESOLUTION|>--- conflicted
+++ resolved
@@ -137,7 +137,7 @@
 
 
 def timeout_soft_cmd(cmd, timeout):
-<<<<<<< HEAD
+    """Same as timeout_cmd buf using SIGTERM on timeout."""
     return 'timeout %us stdbuf -o0 -e0 %s' % (timeout, cmd)
 
 
@@ -243,7 +243,3 @@
     for i in range(1, num_ports + 1):
         port_map['port_%d' % i] = i
     return port_map
-=======
-    """Same as timeout_cmd buf using SIGTERM on timeout."""
-    return 'timeout %us stdbuf -o0 -e0 %s' % (timeout, cmd)
->>>>>>> 2ce881b3
