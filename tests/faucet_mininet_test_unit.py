#!/usr/bin/env python

"""Mininet tests for FAUCET."""

# pylint: disable=missing-docstring

import os
import random
import re
import shutil
import signal
import socket
import threading
import time
import unittest

from SimpleHTTPServer import SimpleHTTPRequestHandler
from BaseHTTPServer import HTTPServer

import ipaddress
import scapy.all
import yaml

from mininet.net import Mininet

import faucet_mininet_test_base
import faucet_mininet_test_util
import faucet_mininet_test_topo

from datetime import datetime

class QuietHTTPServer(HTTPServer):

    allow_reuse_address = True

    def handle_error(self, _request, _client_address):
        return


class PostHandler(SimpleHTTPRequestHandler):

    def _log_post(self, influx_log):
        content_len = int(self.headers.getheader('content-length', 0))
        content = self.rfile.read(content_len).strip()
        if content:
            open(influx_log, 'a').write(content + '\n')


class FaucetTest(faucet_mininet_test_base.FaucetTestBase):

    pass


@unittest.skip('currently flaky')
class FaucetAPITest(faucet_mininet_test_base.FaucetTestBase):
    """Test the Faucet API."""

    NUM_DPS = 0

    def setUp(self):
        self.tmpdir = self._tmpdir_name()
        name = 'faucet'
        self._set_var_path(name, 'FAUCET_CONFIG', 'config/testconfigv2-simple.yaml')
        self._set_var_path(name, 'FAUCET_LOG', 'faucet.log')
        self._set_var_path(name, 'FAUCET_EXCEPTION_LOG', 'faucet-exception.log')
        self._set_var_path(name, 'API_TEST_RESULT', 'result.txt')
        self.results_file = self.env[name]['API_TEST_RESULT']
        shutil.copytree('config', os.path.join(self.tmpdir, 'config'))
        self.dpid = str(0xcafef00d)
        self._set_prom_port(name)
        self.of_port, _ = faucet_mininet_test_util.find_free_port(
            self.ports_sock, self._test_name())
        self.topo = faucet_mininet_test_topo.FaucetSwitchTopo(
            self.ports_sock,
            dpid=self.dpid,
            n_untagged=7,
            test_name=self._test_name())
        self.net = Mininet(
            self.topo,
            controller=faucet_mininet_test_topo.FaucetAPI(
                name=name,
                tmpdir=self.tmpdir,
                env=self.env[name],
                port=self.of_port))
        self.net.start()
        self.reset_all_ipv4_prefix(prefix=24)
        self.wait_for_tcp_listen(self._get_controller(), self.of_port)

    def test_api(self):
        for _ in range(10):
            try:
                with open(self.results_file, 'r') as results:
                    result = results.read().strip()
                    self.assertEqual('pass', result, result)
                    return
            except IOError:
                time.sleep(1)
        self.fail('no result from API test')


class FaucetUntaggedTest(FaucetTest):
    """Basic untagged VLAN test."""

    N_UNTAGGED = 4
    N_TAGGED = 0
    CONFIG_GLOBAL = """
vlans:
    100:
        description: "untagged"
"""

    CONFIG = """
        interfaces:
            %(port_1)d:
                native_vlan: 100
                description: "b1"
            %(port_2)d:
                native_vlan: 100
                description: "b2"
            %(port_3)d:
                native_vlan: 100
                description: "b3"
            %(port_4)d:
                native_vlan: 100
                description: "b4"
"""

    def setUp(self):
        super(FaucetUntaggedTest, self).setUp()
        self.topo = self.topo_class(
            self.ports_sock, dpid=self.dpid,
            n_tagged=self.N_TAGGED, n_untagged=self.N_UNTAGGED)
        self.start_net()

    def test_untagged(self):
        """All hosts on the same untagged VLAN should have connectivity."""
        self.ping_all_when_learned()
        self.flap_all_switch_ports()
        self.gauge_smoke_test()
        self.prometheus_smoke_test()


class FaucetUntaggedLogRotateTest(FaucetUntaggedTest):

    def test_untagged(self):
        faucet_log = self.env['faucet']['FAUCET_LOG']
        self.assertTrue(os.path.exists(faucet_log))
        os.rename(faucet_log, faucet_log + '.old')
        self.assertTrue(os.path.exists(faucet_log + '.old'))
        self.flap_all_switch_ports()
        self.assertTrue(os.path.exists(faucet_log))


class FaucetUntaggedMeterParseTest(FaucetUntaggedTest):

    REQUIRES_METERS = True
    CONFIG_GLOBAL = """
meters:
    lossymeter:
        meter_id: 1
        entry:
            flags: "KBPS"
            bands:
                [
                    {
                        type: "DROP",
                        rate: 1000
                    }
                ]
acls:
    lossyacl:
        - rule:
            actions:
                meter: lossymeter
                allow: 1
vlans:
    100:
        description: "untagged"
"""


class FaucetUntaggedApplyMeterTest(FaucetUntaggedMeterParseTest):

    CONFIG = """
        interfaces:
            %(port_1)d:
                acl_in: lossyacl
                native_vlan: 100
                description: "b1"
            %(port_2)d:
                native_vlan: 100
                description: "b2"
            %(port_3)d:
                native_vlan: 100
                description: "b3"
            %(port_4)d:
                native_vlan: 100
                description: "b4"
"""


class FaucetUntaggedHairpinTest(FaucetUntaggedTest):

    CONFIG = """
        interfaces:
            %(port_1)d:
                hairpin: True
                native_vlan: 100
                description: "b1"
            %(port_2)d:
                native_vlan: 100
                description: "b2"
            %(port_3)d:
                native_vlan: 100
                description: "b3"
            %(port_4)d:
                native_vlan: 100
                description: "b4"
"""

    def test_untagged(self):
        # Create macvlan interfaces, with one in a seperate namespace,
        # to force traffic between them to be hairpinned via FAUCET.
        first_host, second_host = self.net.hosts[:2]
        macvlan1_intf = 'macvlan1'
        macvlan1_ipv4 = '10.0.0.100'
        macvlan2_intf = 'macvlan2'
        macvlan2_ipv4 = '10.0.0.101'
        netns = first_host.name
        self.add_macvlan(first_host, macvlan1_intf)
        first_host.cmd('ip address add %s/24 brd + dev %s' % (macvlan1_ipv4, macvlan1_intf))
        self.add_macvlan(first_host, macvlan2_intf)
        macvlan2_mac = self.get_host_intf_mac(first_host, macvlan2_intf)
        first_host.cmd('ip netns add %s' % netns)
        first_host.cmd('ip link set %s netns %s' % (macvlan2_intf, netns))
        for exec_cmd in (
                ('ip address add %s/24 brd + dev %s' % (
                    macvlan2_ipv4, macvlan2_intf),
                 'ip link set %s up' % macvlan2_intf)):
            first_host.cmd('ip netns exec %s %s' % (netns, exec_cmd))
        self.one_ipv4_ping(first_host, macvlan2_ipv4, intf=macvlan1_intf)
        self.one_ipv4_ping(first_host, second_host.IP())
        first_host.cmd('ip netns del %s' % netns)
        # Verify OUTPUT:IN_PORT flood rules are exercised.
        self.wait_nonzero_packet_count_flow(
            {u'in_port': self.port_map['port_1'],
             u'dl_dst': u'ff:ff:ff:ff:ff:ff'},
            table_id=self.FLOOD_TABLE, actions=[u'OUTPUT:IN_PORT'])
        self.wait_nonzero_packet_count_flow(
            {u'in_port': self.port_map['port_1'], u'dl_dst': macvlan2_mac},
            table_id=self.ETH_DST_TABLE, actions=[u'OUTPUT:IN_PORT'])


class FaucetUntaggedGroupHairpinTest(FaucetUntaggedHairpinTest):

    CONFIG = """
        group_table: True
        interfaces:
            %(port_1)d:
                hairpin: True
                native_vlan: 100
                description: "b1"
            %(port_2)d:
                native_vlan: 100
                description: "b2"
            %(port_3)d:
                native_vlan: 100
                description: "b3"
            %(port_4)d:
                native_vlan: 100
    """


class FaucetUntaggedTcpIPv4IperfTest(FaucetUntaggedTest):

    def test_untagged(self):
        first_host, second_host = self.net.hosts[:2]
        second_host_ip = ipaddress.ip_address(unicode(second_host.IP()))
        for _ in range(3):
            self.ping_all_when_learned()
            self.one_ipv4_ping(first_host, second_host_ip)
            self.verify_iperf_min(
                ((first_host, self.port_map['port_1']),
                 (second_host, self.port_map['port_2'])),
                1, second_host_ip)
            self.flap_all_switch_ports()


class FaucetUntaggedTcpIPv6IperfTest(FaucetUntaggedTest):

    def test_untagged(self):
        first_host, second_host = self.net.hosts[:2]
        first_host_ip = ipaddress.ip_interface(u'fc00::1:1/112')
        second_host_ip = ipaddress.ip_interface(u'fc00::1:2/112')
        self.add_host_ipv6_address(first_host, first_host_ip)
        self.add_host_ipv6_address(second_host, second_host_ip)
        for _ in range(3):
            self.ping_all_when_learned()
            self.one_ipv6_ping(first_host, second_host_ip.ip)
            self.verify_iperf_min(
                ((first_host, self.port_map['port_1']),
                 (second_host, self.port_map['port_2'])),
                1, second_host_ip.ip)
            self.flap_all_switch_ports()


class FaucetSanityTest(FaucetUntaggedTest):
    """Sanity test - make sure test environment is correct before running all tess."""

    def test_portmap(self):
        for i, host in enumerate(self.net.hosts):
            in_port = 'port_%u' % (i + 1)
            print('verifying host/port mapping for %s' % in_port)
            self.require_host_learned(host, in_port=self.port_map[in_port])


class FaucetUntaggedPrometheusGaugeTest(FaucetUntaggedTest):
    """Testing Gauge Prometheus"""

    def get_gauge_watcher_config(self):
        return """
    port_stats:
        dps: ['faucet-1']
        type: 'port_stats'
        interval: 5
        db: 'prometheus'
"""

    def test_untagged(self):
        self.wait_dp_status(1, controller='gauge')
        labels = {'port_name': '1', 'dp_id': '0x%x' % long(self.dpid)}
        last_p1_bytes_in = 0
        for _ in range(2):
            updated_counters = False
            for _ in range(self.DB_TIMEOUT * 3):
                self.ping_all_when_learned()
                p1_bytes_in = self.scrape_prometheus_var(
                    'of_port_rx_bytes', labels=labels, controller='gauge',
                    dpid=False)
                if p1_bytes_in is not None and p1_bytes_in > last_p1_bytes_in:
                    updated_counters = True
                    last_p1_bytes_in = p1_bytes_in
                    break
                time.sleep(1)
            if not updated_counters:
                self.fail(msg='Gauge Prometheus counters not increasing')


class FaucetUntaggedInfluxTest(FaucetUntaggedTest):
    """Basic untagged VLAN test with Influx."""

    server_thread = None
    server = None

    def get_gauge_watcher_config(self):
        return """
    port_stats:
        dps: ['faucet-1']
        type: 'port_stats'
        interval: 2
        db: 'influx'
    port_state:
        dps: ['faucet-1']
        type: 'port_state'
        interval: 2
        db: 'influx'
    flow_table:
        dps: ['faucet-1']
        type: 'flow_table'
        interval: 2
        db: 'influx'
"""

    def _wait_error_shipping(self, timeout=None):
        if timeout is None:
            timeout = self.DB_TIMEOUT * 2
        gauge_log = self.env['gauge']['GAUGE_LOG']
        for _ in range(timeout):
            log_content = open(gauge_log).read()
            if re.search('error shipping', log_content):
                return
            time.sleep(1)
        self.fail('Influx error not noted in %s: %s' % (gauge_log, log_content))

    def _verify_influx_log(self, influx_log):
        self.assertTrue(os.path.exists(influx_log))
        observed_vars = set()
        for point_line in open(influx_log).readlines():
            point_fields = point_line.strip().split()
            self.assertEqual(3, len(point_fields), msg=point_fields)
            ts_name, value_field, timestamp_str = point_fields
            timestamp = int(timestamp_str)
            value = float(value_field.split('=')[1])
            ts_name_fields = ts_name.split(',')
            self.assertGreater(len(ts_name_fields), 1)
            observed_vars.add(ts_name_fields[0])
            label_values = {}
            for label_value in ts_name_fields[1:]:
                label, value = label_value.split('=')
                label_values[label] = value
            if ts_name.startswith('flow'):
                self.assertTrue('inst_count' in label_values, msg=point_line)
                if 'vlan_vid' in label_values:
                    self.assertEqual(
                        int(label_values['vlan']), int(value) ^ 0x1000)
        self.verify_no_exception(self.env['gauge']['GAUGE_EXCEPTION_LOG'])
        self.assertEqual(set([
            'dropped_in', 'dropped_out', 'bytes_out', 'flow_packet_count',
            'errors_in', 'bytes_in', 'flow_byte_count', 'port_state_reason',
            'packets_in', 'packets_out']), observed_vars)

    def _wait_influx_log(self, influx_log):
        for _ in range(self.DB_TIMEOUT * 3):
            if os.path.exists(influx_log):
                return
            time.sleep(1)
        return

    def _start_influx(self, handler):
        for _ in range(3):
            try:
                self.server = QuietHTTPServer(
                    (faucet_mininet_test_util.LOCALHOST, self.influx_port), handler)
                break
            except socket.error:
                time.sleep(7)
        self.assertIsNotNone(
            self.server,
            msg='could not start test Influx server on %u' % self.influx_port)
        self.server_thread = threading.Thread(
            target=self.server.serve_forever)
        self.server_thread.daemon = True
        self.server_thread.start()

    def _stop_influx(self):
        self.server.shutdown()
        self.server.socket.close()

    def test_untagged(self):
        influx_log = os.path.join(self.tmpdir, 'influx.log')

        class InfluxPostHandler(PostHandler):

            def do_POST(self):
                self._log_post(influx_log)
                return self.send_response(204)


        self._start_influx(InfluxPostHandler)
        self.ping_all_when_learned()
        self.hup_gauge()
        self.flap_all_switch_ports()
        self._wait_influx_log(influx_log)
        self._stop_influx()
        self._verify_influx_log(influx_log)


class FaucetUntaggedInfluxDownTest(FaucetUntaggedInfluxTest):

    def test_untagged(self):
        self.ping_all_when_learned()
        self._wait_error_shipping()
        self.verify_no_exception(self.env['gauge']['GAUGE_EXCEPTION_LOG'])


class FaucetUntaggedInfluxUnreachableTest(FaucetUntaggedInfluxTest):

    def get_gauge_config(self, faucet_config_file,
                         monitor_stats_file,
                         monitor_state_file,
                         monitor_flow_table_file,
                         prometheus_port,
                         influx_port):
        """Build Gauge config."""
        return """
faucet_configs:
    - %s
watchers:
    %s
dbs:
    stats_file:
        type: 'text'
        file: %s
    state_file:
        type: 'text'
        file: %s
    flow_file:
        type: 'text'
        file: %s
    influx:
        type: 'influx'
        influx_db: 'faucet'
        influx_host: '127.0.0.2'
        influx_port: %u
        influx_user: 'faucet'
        influx_pwd: ''
        influx_timeout: 2
""" % (faucet_config_file,
       self.get_gauge_watcher_config(),
       monitor_stats_file,
       monitor_state_file,
       monitor_flow_table_file,
       influx_port)

    def test_untagged(self):
        self.gauge_controller.cmd(
            'route add 127.0.0.2 gw 127.0.0.1 lo')
        self.ping_all_when_learned()
        self._wait_error_shipping()
        self.verify_no_exception(self.env['gauge']['GAUGE_EXCEPTION_LOG'])


class FaucetUntaggedInfluxTooSlowTest(FaucetUntaggedInfluxTest):

    def get_gauge_watcher_config(self):
        return """
    port_stats:
        dps: ['faucet-1']
        type: 'port_stats'
        interval: 2
        db: 'influx'
    port_state:
        dps: ['faucet-1']
        type: 'port_state'
        interval: 2
        db: 'influx'
"""

    def test_untagged(self):
        influx_log = os.path.join(self.tmpdir, 'influx.log')

        class InfluxPostHandler(PostHandler):

            DB_TIMEOUT = self.DB_TIMEOUT

            def do_POST(self):
                self._log_post(influx_log)
                time.sleep(self.DB_TIMEOUT * 2)
                return self.send_response(500)

        self._start_influx(InfluxPostHandler)
        self.ping_all_when_learned()
        self._wait_influx_log(influx_log)
        self._stop_influx()
        self.assertTrue(os.path.exists(influx_log))
        self._wait_error_shipping()
        self.verify_no_exception(self.env['gauge']['GAUGE_EXCEPTION_LOG'])


class FaucetNailedForwardingTest(FaucetUntaggedTest):

    CONFIG_GLOBAL = """
vlans:
    100:
        description: "untagged"
acls:
    1:
        - rule:
            dl_dst: "0e:00:00:00:02:02"
            actions:
                output:
                    port: b2
        - rule:
            dl_type: 0x806
            dl_dst: "ff:ff:ff:ff:ff:ff"
            arp_tpa: "10.0.0.2"
            actions:
                output:
                    port: b2
        - rule:
            actions:
                allow: 0
    2:
        - rule:
            dl_dst: "0e:00:00:00:01:01"
            actions:
                output:
                    port: b1
        - rule:
            dl_type: 0x806
            dl_dst: "ff:ff:ff:ff:ff:ff"
            arp_tpa: "10.0.0.1"
            actions:
                output:
                    port: b1
        - rule:
            actions:
                allow: 0
    3:
        - rule:
            actions:
                allow: 0
    4:
        - rule:
            actions:
                allow: 0
"""

    CONFIG = """
        interfaces:
            b1:
                number: %(port_1)d
                native_vlan: 100
                acl_in: 1
            b2:
                number: %(port_2)d
                native_vlan: 100
                acl_in: 2
            b3:
                number: %(port_3)d
                native_vlan: 100
                acl_in: 3
            b4:
                number: %(port_4)d
                native_vlan: 100
                acl_in: 4
"""

    def test_untagged(self):
        first_host, second_host = self.net.hosts[0:2]
        first_host.setMAC('0e:00:00:00:01:01')
        second_host.setMAC('0e:00:00:00:02:02')
        self.one_ipv4_ping(
            first_host, second_host.IP(), require_host_learned=False)
        self.one_ipv4_ping(
            second_host, first_host.IP(), require_host_learned=False)



class FaucetUntaggedLLDPBlockedTest(FaucetUntaggedTest):

    def test_untagged(self):
        self.ping_all_when_learned()
        self.assertTrue(self.verify_lldp_blocked())


class FaucetUntaggedCDPTest(FaucetUntaggedTest):

    def test_untagged(self):
        self.ping_all_when_learned()
        self.assertFalse(self.is_cdp_blocked())


class FaucetUntaggedLLDPUnblockedTest(FaucetUntaggedTest):

    CONFIG = """
        drop_lldp: False
        interfaces:
            %(port_1)d:
                native_vlan: 100
                description: "b1"
            %(port_2)d:
                native_vlan: 100
                description: "b2"
            %(port_3)d:
                native_vlan: 100
                description: "b3"
            %(port_4)d:
                native_vlan: 100
                description: "b4"
"""

    def test_untagged(self):
        self.ping_all_when_learned()
        self.assertFalse(self.verify_lldp_blocked())


class FaucetZodiacUntaggedTest(FaucetUntaggedTest):
    """Zodiac has only 3 ports available, and one controller so no Gauge."""

    RUN_GAUGE = False
    N_UNTAGGED = 3

    def test_untagged(self):
        """All hosts on the same untagged VLAN should have connectivity."""
        self.ping_all_when_learned()
        self.flap_all_switch_ports()
        self.ping_all_when_learned()


class FaucetTaggedAndUntaggedVlanTest(FaucetTest):
    """Test mixture of tagged and untagged hosts on the same VLAN."""

    N_TAGGED = 1
    N_UNTAGGED = 3

    CONFIG_GLOBAL = """
vlans:
    100:
        description: "mixed"
"""

    CONFIG = """
        interfaces:
            %(port_1)d:
                tagged_vlans: [100]
                description: "b1"
            %(port_2)d:
                native_vlan: 100
                description: "b2"
            %(port_3)d:
                native_vlan: 100
                description: "b3"
            %(port_4)d:
                native_vlan: 100
                description: "b4"
"""

    def setUp(self):
        super(FaucetTaggedAndUntaggedVlanTest, self).setUp()
        self.topo = self.topo_class(
            self.ports_sock, dpid=self.dpid, n_tagged=1, n_untagged=3)
        self.start_net()

    def test_untagged(self):
        """Test connectivity including after port flapping."""
        self.ping_all_when_learned()
        self.flap_all_switch_ports()
        self.ping_all_when_learned()


class FaucetZodiacTaggedAndUntaggedVlanTest(FaucetUntaggedTest):

    RUN_GAUGE = False
    N_TAGGED = 1
    N_UNTAGGED = 2
    CONFIG_GLOBAL = """
vlans:
    100:
        description: "mixed"
"""

    CONFIG = """
        interfaces:
            %(port_1)d:
                tagged_vlans: [100]
                description: "b1"
            %(port_2)d:
                native_vlan: 100
                description: "b2"
            %(port_3)d:
                native_vlan: 100
                description: "b3"
            %(port_4)d:
                native_vlan: 100
                description: "b4"
"""

    def test_untagged(self):
        """Test connectivity including after port flapping."""
        self.ping_all_when_learned()
        self.flap_all_switch_ports()
        self.ping_all_when_learned()


class FaucetUntaggedMaxHostsTest(FaucetUntaggedTest):

    CONFIG_GLOBAL = """
vlans:
    100:
        description: "untagged"
        max_hosts: 2
"""

    CONFIG = """
        interfaces:
            %(port_1)d:
                native_vlan: 100
                description: "b1"
            %(port_2)d:
                native_vlan: 100
                description: "b2"
            %(port_3)d:
                native_vlan: 100
                description: "b3"
            %(port_4)d:
                native_vlan: 100
                description: "b4"
"""
    def test_untagged(self):
        self.net.pingAll()
        learned_hosts = [
            host for host in self.net.hosts if self.host_learned(host)]
        self.assertEqual(2, len(learned_hosts))
        self.assertEqual(2, self.scrape_prometheus_var(
            'vlan_hosts_learned', {'vlan': '100'}))
        self.assertGreater(
            self.scrape_prometheus_var(
                'vlan_learn_bans', {'vlan': '100'}), 0)


class FaucetMaxHostsPortTest(FaucetUntaggedTest):

    MAX_HOSTS = 3
    CONFIG_GLOBAL = """
vlans:
    100:
        description: "untagged"
"""

    CONFIG = """
        interfaces:
            %(port_1)d:
                native_vlan: 100
                description: "b1"
            %(port_2)d:
                native_vlan: 100
                description: "b2"
                max_hosts: 3
            %(port_3)d:
                native_vlan: 100
                description: "b3"
            %(port_4)d:
                native_vlan: 100
                description: "b4"
"""

    def test_untagged(self):
        first_host, second_host = self.net.hosts[:2]
        self.ping_all_when_learned()
        for i in range(10, 10+(self.MAX_HOSTS*2)):
            mac_intf = 'mac%u' % i
            mac_ipv4 = '10.0.0.%u' % i
            self.add_macvlan(second_host, mac_intf)
            second_host.cmd('ip address add %s/24 brd + dev %s' % (
                mac_ipv4, mac_intf))
            second_host.cmd('ping -c1 -I%s %s &' % (mac_intf, first_host.IP()))
        flows = self.get_matching_flows_on_dpid(
            self.dpid,
            {u'dl_vlan': u'100', u'in_port': int(self.port_map['port_2'])},
            table_id=self.ETH_SRC_TABLE)
        self.assertEqual(self.MAX_HOSTS, len(flows))
        self.assertEqual(
            self.MAX_HOSTS,
            len(self.scrape_prometheus_var(
                'learned_macs',
                {'port': self.port_map['port_2'], 'vlan': '100'},
                multiple=True)))
        self.assertGreater(
            self.scrape_prometheus_var(
                'port_learn_bans', {'port': self.port_map['port_2']}), 0)


class FaucetHostsTimeoutPrometheusTest(FaucetUntaggedTest):
    """Test for hosts that have been learnt are exported via prometheus.
       Hosts should timeout, and the exported prometheus values should
       be overwritten.
       If the maximum number of MACs at any one time is 5, then only 5 values
       should be exported, even if over 2 hours, there are 100 MACs learnt
    """
    TIMEOUT = 10
    CONFIG_GLOBAL = """
vlans:
    100:
        description: "untagged"
"""

    CONFIG = """
        timeout: 10
        interfaces:
            %(port_1)d:
                native_vlan: 100
                description: "b1"
            %(port_2)d:
                native_vlan: 100
                description: "b2"
            %(port_3)d:
                native_vlan: 100
                description: "b3"
            %(port_4)d:
                native_vlan: 100
                description: "b4"
"""

    def mac_as_int(self, mac):
        return long(mac.replace(':', ''), 16)

    def macs_learned_on_port(self, port):
        port_learned_macs_prom = self.scrape_prometheus_var(
            'learned_macs', {'port': str(port), 'vlan': '100'},
            default=[], multiple=True)
        macs_learned = []
        for _, mac_int in port_learned_macs_prom:
            if mac_int:
                macs_learned.append(mac_int)
        return macs_learned

    def hosts_learned(self, hosts):
        """Check that hosts are learned by FAUCET on the expected ports."""
        mac_ints_on_port_learned = {}
        for mac, port in hosts.items():
            self.mac_learned(mac)
            if port not in mac_ints_on_port_learned:
                mac_ints_on_port_learned[port] = set()
            macs_learned = self.macs_learned_on_port(port)
            mac_ints_on_port_learned[port].update(macs_learned)
        for mac, port in hosts.items():
            mac_int = self.mac_as_int(mac)
            if not mac_int in mac_ints_on_port_learned[port]:
                return False
        return True

    def verify_hosts_learned(self, first_host, mac_ips, hosts):
        for _ in range(3):
            first_host.cmd('fping -c3 %s' % ' '.join(mac_ips))
            if self.hosts_learned(hosts):
                return
            time.sleep(1)
        self.fail('%s cannot be learned' % mac_ips)

    def test_untagged(self):
        first_host, second_host = self.net.hosts[:2]
        learned_mac_ports = {}
        learned_mac_ports[first_host.MAC()] = self.port_map['port_1']
        mac_intfs = []
        mac_ips = []

        for i in range(10, 16):
            if i == 14:
                self.verify_hosts_learned(first_host, mac_ips, learned_mac_ports)
                learned_mac_ports = {}
                mac_intfs = []
                mac_ips = []
                # wait for first lot to time out.
                time.sleep(self.TIMEOUT * 2)
            mac_intf = 'mac%u' % i
            mac_intfs.append(mac_intf)
            mac_ipv4 = '10.0.0.%u' % i
            mac_ips.append(mac_ipv4)
            self.add_macvlan(second_host, mac_intf)
            second_host.cmd('ip address add %s/24 dev brd + %s' % (
                mac_ipv4, mac_intf))
            address = second_host.cmd(
                '|'.join((
                    'ip link show %s' % mac_intf,
                    'grep -o "..:..:..:..:..:.."',
                    'head -1',
                    'xargs echo -n')))
            learned_mac_ports[address] = self.port_map['port_2']

        learned_mac_ports[first_host.MAC()] = self.port_map['port_1']
        self.verify_hosts_learned(first_host, mac_ips, learned_mac_ports)

        # Verify same or less number of hosts on a port reported by Prometheus
        self.assertTrue((
            len(self.macs_learned_on_port(self.port_map['port_1'])) <=
            len(learned_mac_ports)))


class FaucetLearn50MACsOnPortTest(FaucetUntaggedTest):

    MAX_HOSTS = 50
    CONFIG_GLOBAL = """
vlans:
    100:
        description: "untagged"
"""

    CONFIG = """
        interfaces:
            %(port_1)d:
                native_vlan: 100
                description: "b1"
            %(port_2)d:
                native_vlan: 100
                description: "b2"
            %(port_3)d:
                native_vlan: 100
                description: "b3"
            %(port_4)d:
                native_vlan: 100
                description: "b4"
"""

    def test_untagged(self):
        first_host, second_host = self.net.hosts[:2]
        self.ping_all_when_learned()
        mac_intf_ipv4s = []
        for i in range(10, 10+self.MAX_HOSTS):
            mac_intf_ipv4s.append(('mac%u' % i, '10.0.0.%u' % i))
        # configure macvlan interfaces and stimulate learning
        for mac_intf, mac_ipv4 in mac_intf_ipv4s:
            self.add_macvlan(second_host, mac_intf)
            second_host.cmd('ip address add %s/24 brd + dev %s' % (
                mac_ipv4, mac_intf))
            second_host.cmd('ping -c1 -I%s %s &' % (mac_intf, first_host.IP()))
        # verify connectivity
        for mac_intf, _ in mac_intf_ipv4s:
            self.one_ipv4_ping(
                second_host, first_host.IP(),
                require_host_learned=False, intf=mac_intf)
        # verify FAUCET thinks it learned this many hosts
        self.assertGreater(
            self.scrape_prometheus_var('vlan_hosts_learned', {'vlan': '100'}),
            self.MAX_HOSTS)


class FaucetUntaggedHUPTest(FaucetUntaggedTest):
    """Test handling HUP signal without config change."""

    def _configure_count_with_retry(self, expected_count):
        for _ in range(3):
            configure_count = self.get_configure_count()
            if configure_count == expected_count:
                return
            time.sleep(1)
        self.fail('configure count %u != expected %u' % (
            configure_count, expected_count))

    def test_untagged(self):
        """Test that FAUCET receives HUP signal and keeps switching."""
        init_config_count = self.get_configure_count()
        for i in range(init_config_count, init_config_count+3):
            self._configure_count_with_retry(i)
            self.verify_hup_faucet()
            self._configure_count_with_retry(i+1)
            self.assertEqual(
                self.scrape_prometheus_var('of_dp_disconnections', default=0),
                0)
            self.assertEqual(
                self.scrape_prometheus_var('of_dp_connections', default=0),
                1)
            self.wait_until_controller_flow()
            self.ping_all_when_learned()


class FaucetConfigReloadTest(FaucetTest):
    """Test handling HUP signal with config change."""

    N_UNTAGGED = 4
    N_TAGGED = 0
    CONFIG_GLOBAL = """
vlans:
    100:
        description: "untagged"
    200:
        description: "untagged"
"""
    CONFIG = """
        interfaces:
            %(port_1)d:
                native_vlan: 100
                description: "b1"
            %(port_2)d:
                native_vlan: 100
                description: "b2"
            %(port_3)d:
                native_vlan: 100
                description: "b3"
            %(port_4)d:
                native_vlan: 100
                description: "b4"
"""
    ACL = """
acls:
    1:
        - rule:
            dl_type: 0x800
            nw_proto: 6
            tp_dst: 5001
            actions:
                allow: 0
        - rule:
            dl_type: 0x800
            nw_proto: 6
            tp_dst: 5002
            actions:
                allow: 1
        - rule:
            actions:
                allow: 1
    2:
        - rule:
            dl_type: 0x800
            nw_proto: 6
            tp_dst: 5001
            actions:
                allow: 1
        - rule:
            dl_type: 0x800
            nw_proto: 6
            tp_dst: 5002
            actions:
                allow: 0
        - rule:
            actions:
                allow: 1
"""

    def setUp(self):
        super(FaucetConfigReloadTest, self).setUp()
        self.acl_config_file = '%s/acl.yaml' % self.tmpdir
        open(self.acl_config_file, 'w').write(self.ACL)
        self.CONFIG = '\n'.join(
            (self.CONFIG, 'include:\n     - %s' % self.acl_config_file))
        self.topo = self.topo_class(
            self.ports_sock, dpid=self.dpid,
            n_tagged=self.N_TAGGED, n_untagged=self.N_UNTAGGED)
        self.start_net()

    def _get_conf(self):
        return yaml.load(open(self.faucet_config_path, 'r').read())

    def _reload_conf(self, conf, restart, cold_start, change_expected=True):
        open(self.faucet_config_path, 'w').write(yaml.dump(conf))
        if restart:
            var = 'faucet_config_reload_warm'
            if cold_start:
                var = 'faucet_config_reload_cold'
            old_count = int(
                self.scrape_prometheus_var(var, dpid=True, default=0))
            self.verify_hup_faucet()
            new_count = int(
                self.scrape_prometheus_var(var, dpid=True, default=0))
            if change_expected:
                self.assertEqual(
                    old_count + 1, new_count,
                    msg='%s did not increment: %u' % (var, new_count))
            else:
                self.assertEqual(
                    old_count, new_count,
                    msg='%s incremented: %u' % (var, new_count))

    def get_port_match_flow(self, port_no, table_id=None):
        if table_id is None:
            table_id = self.ETH_SRC_TABLE
        flow = self.get_matching_flow_on_dpid(
            self.dpid, {u'in_port': int(port_no)}, table_id)
        return flow

    def test_add_unknown_dp(self):
        conf = self._get_conf()
        conf['dps']['unknown'] = {
            'dp_id': int(self.rand_dpid()),
            'hardware': 'Open vSwitch',
        }
        self._reload_conf(
            conf, restart=True, cold_start=False, change_expected=False)

    def change_port_config(self, port, config_name, config_value,
                           restart=True, conf=None, cold_start=False):
        if conf is None:
            conf = self._get_conf()
        conf['dps']['faucet-1']['interfaces'][port][config_name] = config_value
        self._reload_conf(conf, restart, cold_start)

    def change_vlan_config(self, vlan, config_name, config_value,
                           restart=True, conf=None, cold_start=False):
        if conf is None:
            conf = self._get_conf()
        conf['vlans'][vlan][config_name] = config_value
        self._reload_conf(conf, restart, cold_start)

    def test_tabs_are_bad(self):
        self.ping_all_when_learned()
        orig_conf = self._get_conf()
        self.force_faucet_reload('\t'.join(('tabs', 'are', 'bad')))
        self.ping_all_when_learned()
        self._reload_conf(
            orig_conf, restart=True, cold_start=False, change_expected=False)

    def test_port_change_vlan(self):
        first_host, second_host = self.net.hosts[:2]
        third_host, fourth_host = self.net.hosts[2:]
        self.ping_all_when_learned()
        self.change_port_config(
            self.port_map['port_1'], 'native_vlan', 200, restart=False)
        self.change_port_config(
            self.port_map['port_2'], 'native_vlan', 200, restart=True, cold_start=True)
        for port_name in ('port_1', 'port_2'):
            self.wait_until_matching_flow(
                {u'in_port': int(self.port_map[port_name])},
                table_id=self.VLAN_TABLE,
                actions=[u'SET_FIELD: {vlan_vid:4296}'])
        self.one_ipv4_ping(first_host, second_host.IP(), require_host_learned=False)
        # hosts 1 and 2 now in VLAN 200, so they shouldn't see floods for 3 and 4.
        self.verify_vlan_flood_limited(
            third_host, fourth_host, first_host)

    def test_port_change_acl(self):
        self.ping_all_when_learned()
        first_host, second_host = self.net.hosts[0:2]
        orig_conf = self._get_conf()
        self.change_port_config(
            self.port_map['port_1'], 'acl_in', 1, cold_start=False)
        self.wait_until_matching_flow(
            {u'in_port': int(self.port_map['port_1']), u'tp_dst': 5001},
            table_id=self.PORT_ACL_TABLE)
        self.verify_tp_dst_blocked(5001, first_host, second_host)
        self.verify_tp_dst_notblocked(5002, first_host, second_host)
        self._reload_conf(orig_conf, True, cold_start=False)
        self.verify_tp_dst_notblocked(
            5001, first_host, second_host, table_id=None)
        self.verify_tp_dst_notblocked(
            5002, first_host, second_host, table_id=None)

    def test_port_change_permanent_learn(self):
        first_host, second_host, third_host = self.net.hosts[0:3]
        self.change_port_config(
            self.port_map['port_1'], 'permanent_learn', True, cold_start=False)
        self.ping_all_when_learned()
        original_third_host_mac = third_host.MAC()
        third_host.setMAC(first_host.MAC())
        self.assertEqual(100.0, self.net.ping((second_host, third_host)))
        self.assertEqual(0, self.net.ping((first_host, second_host)))
        third_host.setMAC(original_third_host_mac)
        self.ping_all_when_learned()
        self.change_port_config(
            self.port_map['port_1'], 'acl_in', 1, cold_start=False)
        self.wait_until_matching_flow(
            {u'in_port': int(self.port_map['port_1']), u'tp_dst': 5001},
            table_id=self.PORT_ACL_TABLE)
        self.verify_tp_dst_blocked(5001, first_host, second_host)
        self.verify_tp_dst_notblocked(5002, first_host, second_host)


class FaucetUntaggedBGPIPv4DefaultRouteTest(FaucetUntaggedTest):
    """Test IPv4 routing and import default route from BGP."""

    CONFIG_GLOBAL = """
vlans:
    100:
        description: "untagged"
        faucet_vips: ["10.0.0.254/24"]
        bgp_port: %(bgp_port)d
        bgp_as: 1
        bgp_routerid: "1.1.1.1"
        bgp_neighbor_addresses: ["127.0.0.1"]
        bgp_neighbor_as: 2
"""

    CONFIG = """
        arp_neighbor_timeout: 2
        max_resolve_backoff_time: 1
        interfaces:
            %(port_1)d:
                native_vlan: 100
                description: "b1"
            %(port_2)d:
                native_vlan: 100
                description: "b2"
            %(port_3)d:
                native_vlan: 100
                description: "b3"
            %(port_4)d:
                native_vlan: 100
                description: "b4"
"""

    exabgp_peer_conf = """
    static {
      route 0.0.0.0/0 next-hop 10.0.0.1 local-preference 100;
    }
"""
    exabgp_log = None
    exabgp_err = None

    def pre_start_net(self):
        exabgp_conf = self.get_exabgp_conf(
            faucet_mininet_test_util.LOCALHOST, self.exabgp_peer_conf)
        self.exabgp_log, self.exabgp_err = self.start_exabgp(exabgp_conf)

    def test_untagged(self):
        """Test IPv4 routing, and BGP routes received."""
        first_host, second_host = self.net.hosts[:2]
        first_host_alias_ip = ipaddress.ip_interface(u'10.99.99.99/24')
        first_host_alias_host_ip = ipaddress.ip_interface(
            ipaddress.ip_network(first_host_alias_ip.ip))
        self.host_ipv4_alias(first_host, first_host_alias_ip)
        self.wait_bgp_up(
            faucet_mininet_test_util.LOCALHOST, 100, self.exabgp_log, self.exabgp_err)
        self.assertGreater(
            self.scrape_prometheus_var(
                'bgp_neighbor_routes', {'ipv': '4', 'vlan': '100'}),
            0)
        self.wait_exabgp_sent_updates(self.exabgp_log)
        self.add_host_route(
            second_host, first_host_alias_host_ip, self.FAUCET_VIPV4.ip)
        self.one_ipv4_ping(second_host, first_host_alias_ip.ip)
        self.one_ipv4_controller_ping(first_host)


class FaucetUntaggedBGPIPv4RouteTest(FaucetUntaggedTest):
    """Test IPv4 routing and import from BGP."""

    CONFIG_GLOBAL = """
vlans:
    100:
        description: "untagged"
        faucet_vips: ["10.0.0.254/24"]
        bgp_port: %(bgp_port)d
        bgp_as: 1
        bgp_routerid: "1.1.1.1"
        bgp_neighbor_addresses: ["127.0.0.1"]
        bgp_neighbor_as: 2
        routes:
            - route:
                ip_dst: 10.99.99.0/24
                ip_gw: 10.0.0.1
"""

    CONFIG = """
        arp_neighbor_timeout: 2
        max_resolve_backoff_time: 1
        interfaces:
            %(port_1)d:
                native_vlan: 100
                description: "b1"
            %(port_2)d:
                native_vlan: 100
                description: "b2"
            %(port_3)d:
                native_vlan: 100
                description: "b3"
            %(port_4)d:
                native_vlan: 100
                description: "b4"
"""

    exabgp_peer_conf = """
    static {
      route 10.0.1.0/24 next-hop 10.0.0.1 local-preference 100;
      route 10.0.2.0/24 next-hop 10.0.0.2 local-preference 100;
      route 10.0.3.0/24 next-hop 10.0.0.2 local-preference 100;
      route 10.0.4.0/24 next-hop 10.0.0.254;
      route 10.0.5.0/24 next-hop 10.10.0.1;
   }
"""
    exabgp_log = None
    exabgp_err = None

    def pre_start_net(self):
        exabgp_conf = self.get_exabgp_conf(
            faucet_mininet_test_util.LOCALHOST, self.exabgp_peer_conf)
        self.exabgp_log, self.exabgp_err = self.start_exabgp(exabgp_conf)

    def test_untagged(self):
        """Test IPv4 routing, and BGP routes received."""
        first_host, second_host = self.net.hosts[:2]
        # wait until 10.0.0.1 has been resolved
        self.wait_for_route_as_flow(
            first_host.MAC(), ipaddress.IPv4Network(u'10.99.99.0/24'))
        self.wait_bgp_up(
            faucet_mininet_test_util.LOCALHOST, 100, self.exabgp_log, self.exabgp_err)
        self.assertGreater(
            self.scrape_prometheus_var(
                'bgp_neighbor_routes', {'ipv': '4', 'vlan': '100'}),
            0)
        self.wait_exabgp_sent_updates(self.exabgp_log)
        self.verify_invalid_bgp_route('10.0.0.4/24 cannot be us')
        self.verify_invalid_bgp_route('10.0.0.5/24 is not a connected network')
        self.wait_for_route_as_flow(
            second_host.MAC(), ipaddress.IPv4Network(u'10.0.3.0/24'))
        self.verify_ipv4_routing_mesh()
        self.flap_all_switch_ports()
        self.verify_ipv4_routing_mesh()
        for host in first_host, second_host:
            self.one_ipv4_controller_ping(host)


class FaucetUntaggedIPv4RouteTest(FaucetUntaggedTest):
    """Test IPv4 routing and export to BGP."""

    CONFIG_GLOBAL = """
vlans:
    100:
        description: "untagged"
        faucet_vips: ["10.0.0.254/24"]
        bgp_port: %(bgp_port)d
        bgp_as: 1
        bgp_routerid: "1.1.1.1"
        bgp_neighbor_addresses: ["127.0.0.1"]
        bgp_neighbor_as: 2
        routes:
            - route:
                ip_dst: "10.0.1.0/24"
                ip_gw: "10.0.0.1"
            - route:
                ip_dst: "10.0.2.0/24"
                ip_gw: "10.0.0.2"
            - route:
                ip_dst: "10.0.3.0/24"
                ip_gw: "10.0.0.2"
"""

    CONFIG = """
        arp_neighbor_timeout: 2
        max_resolve_backoff_time: 1
        interfaces:
            %(port_1)d:
                native_vlan: 100
                description: "b1"
            %(port_2)d:
                native_vlan: 100
                description: "b2"
            %(port_3)d:
                native_vlan: 100
                description: "b3"
            %(port_4)d:
                native_vlan: 100
                description: "b4"
"""

    exabgp_log = None
    exabgp_err = None

    def pre_start_net(self):
        exabgp_conf = self.get_exabgp_conf(faucet_mininet_test_util.LOCALHOST)
        self.exabgp_log, self.exabgp_err = self.start_exabgp(exabgp_conf)

    def test_untagged(self):
        """Test IPv4 routing, and BGP routes sent."""
        self.verify_ipv4_routing_mesh()
        self.flap_all_switch_ports()
        self.verify_ipv4_routing_mesh()
        self.wait_bgp_up(
            faucet_mininet_test_util.LOCALHOST, 100, self.exabgp_log, self.exabgp_err)
        self.assertGreater(
            self.scrape_prometheus_var(
                'bgp_neighbor_routes', {'ipv': '4', 'vlan': '100'}),
            0)
        # exabgp should have received our BGP updates
        updates = self.exabgp_updates(self.exabgp_log)
        assert re.search('10.0.0.0/24 next-hop 10.0.0.254', updates)
        assert re.search('10.0.1.0/24 next-hop 10.0.0.1', updates)
        assert re.search('10.0.2.0/24 next-hop 10.0.0.2', updates)
        assert re.search('10.0.2.0/24 next-hop 10.0.0.2', updates)


class FaucetZodiacUntaggedIPv4RouteTest(FaucetUntaggedIPv4RouteTest):

    RUN_GAUGE = False
    N_UNTAGGED = 3


class FaucetUntaggedVLanUnicastFloodTest(FaucetUntaggedTest):

    CONFIG_GLOBAL = """
vlans:
    100:
        description: "untagged"
        unicast_flood: True
"""

    CONFIG = """
        interfaces:
            %(port_1)d:
                native_vlan: 100
                description: "b1"
            %(port_2)d:
                native_vlan: 100
                description: "b2"
            %(port_3)d:
                native_vlan: 100
                description: "b3"
            %(port_4)d:
                native_vlan: 100
                description: "b4"
"""

    def test_untagged(self):
        self.ping_all_when_learned()
        self.verify_port1_unicast(True)
        self.assertTrue(self.bogus_mac_flooded_to_port1())


class FaucetUntaggedNoVLanUnicastFloodTest(FaucetUntaggedTest):

    CONFIG_GLOBAL = """
vlans:
    100:
        description: "untagged"
        unicast_flood: False
"""

    CONFIG = """
        interfaces:
            %(port_1)d:
                native_vlan: 100
                description: "b1"
            %(port_2)d:
                native_vlan: 100
                description: "b2"
            %(port_3)d:
                native_vlan: 100
                description: "b3"
            %(port_4)d:
                native_vlan: 100
                description: "b4"
"""

    def test_untagged(self):
        self.verify_port1_unicast(False)
        self.assertFalse(self.bogus_mac_flooded_to_port1())


class FaucetUntaggedPortUnicastFloodTest(FaucetUntaggedTest):

    CONFIG_GLOBAL = """
vlans:
    100:
        description: "untagged"
        unicast_flood: False
"""

    CONFIG = """
        interfaces:
            %(port_1)d:
                native_vlan: 100
                description: "b1"
                unicast_flood: True
            %(port_2)d:
                native_vlan: 100
                description: "b2"
            %(port_3)d:
                native_vlan: 100
                description: "b3"
            %(port_4)d:
                native_vlan: 100
                description: "b4"
"""

    def test_untagged(self):
        self.verify_port1_unicast(False)
        # VLAN level config to disable flooding takes precedence,
        # cannot enable port-only flooding.
        self.assertFalse(self.bogus_mac_flooded_to_port1())


class FaucetUntaggedNoPortUnicastFloodTest(FaucetUntaggedTest):

    CONFIG_GLOBAL = """
vlans:
    100:
        description: "untagged"
        unicast_flood: True
"""

    CONFIG = """
        interfaces:
            %(port_1)d:
                native_vlan: 100
                description: "b1"
                unicast_flood: False
            %(port_2)d:
                native_vlan: 100
                description: "b2"
            %(port_3)d:
                native_vlan: 100
                description: "b3"
            %(port_4)d:
                native_vlan: 100
                description: "b4"
"""

    def test_untagged(self):
        self.verify_port1_unicast(False)
        self.assertFalse(self.bogus_mac_flooded_to_port1())


class FaucetUntaggedHostMoveTest(FaucetUntaggedTest):

    def test_untagged(self):
        first_host, second_host = self.net.hosts[0:2]
        self.assertEqual(0, self.net.ping((first_host, second_host)))
        self.swap_host_macs(first_host, second_host)
        self.net.ping((first_host, second_host))
        for host, in_port in (
                (first_host, self.port_map['port_1']),
                (second_host, self.port_map['port_2'])):
            self.require_host_learned(host, in_port=in_port)
        self.assertEqual(0, self.net.ping((first_host, second_host)))


class FaucetUntaggedHostPermanentLearnTest(FaucetUntaggedTest):

    CONFIG_GLOBAL = """
vlans:
    100:
        description: "untagged"
"""

    CONFIG = """
        interfaces:
            %(port_1)d:
                native_vlan: 100
                description: "b1"
                permanent_learn: True
            %(port_2)d:
                native_vlan: 100
                description: "b2"
            %(port_3)d:
                native_vlan: 100
                description: "b3"
            %(port_4)d:
                native_vlan: 100
                description: "b4"
"""

    def test_untagged(self):
        self.ping_all_when_learned()
        first_host, second_host, third_host = self.net.hosts[0:3]
        # 3rd host impersonates 1st, 3rd host breaks but 1st host still OK
        original_third_host_mac = third_host.MAC()
        third_host.setMAC(first_host.MAC())
        self.assertEqual(100.0, self.net.ping((second_host, third_host)))
        self.assertEqual(0, self.net.ping((first_host, second_host)))
        # 3rd host stops impersonating, now everything fine again.
        third_host.setMAC(original_third_host_mac)
        self.ping_all_when_learned()


class FaucetSingleUntaggedIPv4ControlPlaneTest(FaucetUntaggedTest):

    CONFIG_GLOBAL = """
vlans:
    100:
        description: "untagged"
        faucet_vips: ["10.0.0.254/24"]
"""

    CONFIG = """
        max_resolve_backoff_time: 1
        interfaces:
            %(port_1)d:
                native_vlan: 100
                description: "b1"
            %(port_2)d:
                native_vlan: 100
                description: "b2"
            %(port_3)d:
                native_vlan: 100
                description: "b3"
            %(port_4)d:
                native_vlan: 100
                description: "b4"
"""

    def test_ping_controller(self):
        first_host, second_host = self.net.hosts[0:2]
        for _ in range(5):
            self.one_ipv4_ping(first_host, second_host.IP())
            for host in first_host, second_host:
                self.one_ipv4_controller_ping(host)
            self.flap_all_switch_ports()

    def test_fping_controller(self):
        first_host = self.net.hosts[0]
        self.one_ipv4_controller_ping(first_host)
        self.verify_controller_fping(first_host, self.FAUCET_VIPV4)

    def test_fuzz_controller(self):
        first_host = self.net.hosts[0]
        self.one_ipv4_controller_ping(first_host)
        packets = 1000
        for fuzz_cmd in (
                ('python -c \"from scapy.all import * ;'
                 'scapy.all.send(IP(dst=\'%s\')/'
                 'fuzz(%s(type=0)),count=%u)\"' % ('10.0.0.254', 'ICMP', packets)),
                ('python -c \"from scapy.all import * ;'
                 'scapy.all.send(IP(dst=\'%s\')/'
                 'fuzz(%s(type=8)),count=%u)\"' % ('10.0.0.254', 'ICMP', packets)),
                ('python -c \"from scapy.all import * ;'
                 'scapy.all.send(fuzz(%s(pdst=\'%s\')),'
                 'count=%u)\"' % ('ARP', '10.0.0.254', packets))):
            self.assertTrue(
                re.search('Sent %u packets' % packets, first_host.cmd(fuzz_cmd)))
        self.one_ipv4_controller_ping(first_host)


class FaucetUntaggedIPv6RATest(FaucetUntaggedTest):

    FAUCET_MAC = "0e:00:00:00:00:99"

    CONFIG_GLOBAL = """
vlans:
    100:
        description: "untagged"
        faucet_vips: ["fe80::1:254/64", "fc00::1:254/112", "fc00::2:254/112", "10.0.0.254/24"]
        faucet_mac: "%s"
""" % FAUCET_MAC

    CONFIG = """
        advertise_interval: 5
        interfaces:
            %(port_1)d:
                native_vlan: 100
                description: "b1"
            %(port_2)d:
                native_vlan: 100
                description: "b2"
            %(port_3)d:
                native_vlan: 100
                description: "b3"
            %(port_4)d:
                native_vlan: 100
                description: "b4"
"""

    def test_ndisc6(self):
        first_host = self.net.hosts[0]
        for vip in ('fe80::1:254', 'fc00::1:254', 'fc00::2:254'):
            self.assertEqual(
                self.FAUCET_MAC.upper(),
                first_host.cmd('ndisc6 -q %s %s' % (vip, first_host.defaultIntf())).strip())

    def test_rdisc6(self):
        first_host = self.net.hosts[0]
        rdisc6_results = sorted(list(set(first_host.cmd(
            'rdisc6 -q %s' % first_host.defaultIntf()).splitlines())))
        self.assertEqual(
            ['fc00::1:0/112', 'fc00::2:0/112'],
            rdisc6_results)

    def test_ra_advertise(self):
        first_host = self.net.hosts[0]
        tcpdump_filter = ' and '.join((
            'ether dst 33:33:00:00:00:01',
            'ether src %s' % self.FAUCET_MAC,
            'icmp6',
            'ip6[40] == 134',
            'ip6 host fe80::1:254'))
        tcpdump_txt = self.tcpdump_helper(
            first_host, tcpdump_filter, [], timeout=30, vflags='-vv', packets=1)
        for ra_required in (
                r'fe80::1:254 > ff02::1:.+ICMP6, router advertisement',
                r'fc00::1:0/112, Flags \[onlink, auto\]',
                r'fc00::2:0/112, Flags \[onlink, auto\]',
                r'source link-address option \(1\), length 8 \(1\): %s' % self.FAUCET_MAC):
            self.assertTrue(
                re.search(ra_required, tcpdump_txt),
                msg='%s: %s' % (ra_required, tcpdump_txt))

    def test_rs_reply(self):
        first_host = self.net.hosts[0]
        tcpdump_filter = ' and '.join((
            'ether src %s' % self.FAUCET_MAC,
            'ether dst %s' % first_host.MAC(),
            'icmp6',
            'ip6[40] == 134',
            'ip6 host fe80::1:254'))
        tcpdump_txt = self.tcpdump_helper(
            first_host, tcpdump_filter, [
                lambda: first_host.cmd(
                    'rdisc6 -1 %s' % first_host.defaultIntf())],
            timeout=30, vflags='-vv', packets=1)
        for ra_required in (
                r'fe80::1:254 > fe80::.+ICMP6, router advertisement',
                r'fc00::1:0/112, Flags \[onlink, auto\]',
                r'fc00::2:0/112, Flags \[onlink, auto\]',
                r'source link-address option \(1\), length 8 \(1\): %s' % self.FAUCET_MAC):
            self.assertTrue(
                re.search(ra_required, tcpdump_txt),
                msg='%s: %s (%s)' % (ra_required, tcpdump_txt, tcpdump_filter))


class FaucetSingleUntaggedIPv6ControlPlaneTest(FaucetUntaggedTest):

    CONFIG_GLOBAL = """
vlans:
    100:
        description: "untagged"
        faucet_vips: ["fc00::1:254/112"]
"""

    CONFIG = """
        max_resolve_backoff_time: 1
        interfaces:
            %(port_1)d:
                native_vlan: 100
                description: "b1"
            %(port_2)d:
                native_vlan: 100
                description: "b2"
            %(port_3)d:
                native_vlan: 100
                description: "b3"
            %(port_4)d:
                native_vlan: 100
                description: "b4"
"""

    def test_ping_controller(self):
        first_host, second_host = self.net.hosts[0:2]
        self.add_host_ipv6_address(first_host, 'fc00::1:1/112')
        self.add_host_ipv6_address(second_host, 'fc00::1:2/112')
        for _ in range(5):
            self.one_ipv6_ping(first_host, 'fc00::1:2')
            for host in first_host, second_host:
                self.one_ipv6_controller_ping(host)
            self.flap_all_switch_ports()

    def test_fping_controller(self):
        first_host = self.net.hosts[0]
        self.add_host_ipv6_address(first_host, 'fc00::1:1/112')
        self.one_ipv6_controller_ping(first_host)
        self.verify_controller_fping(first_host, self.FAUCET_VIPV6)

    def test_fuzz_controller(self):
        first_host = self.net.hosts[0]
        self.add_host_ipv6_address(first_host, 'fc00::1:1/112')
        self.one_ipv6_controller_ping(first_host)
        fuzz_success = False
        packets = 1000
        for fuzz_class in dir(scapy.all):
            if fuzz_class.startswith('ICMPv6'):
                fuzz_cmd = (
                    'python -c \"from scapy.all import * ;'
                    'scapy.all.send(IPv6(dst=\'%s\')/'
                    'fuzz(%s()),count=%u)\"' % ('fc00::1:254', fuzz_class, packets))
                if re.search('Sent %u packets' % packets, first_host.cmd(fuzz_cmd)):
                    print(fuzz_class)
                    fuzz_success = True
        self.assertTrue(fuzz_success)
        self.one_ipv6_controller_ping(first_host)


class FaucetTaggedAndUntaggedTest(FaucetTest):

    N_TAGGED = 2
    N_UNTAGGED = 4

    CONFIG_GLOBAL = """
vlans:
    100:
        description: "tagged"
    101:
        description: "untagged"
"""

    CONFIG = """
        interfaces:
            %(port_1)d:
                tagged_vlans: [100]
                description: "b1"
            %(port_2)d:
                tagged_vlans: [100]
                description: "b2"
            %(port_3)d:
                native_vlan: 101
                description: "b3"
            %(port_4)d:
                native_vlan: 101
                description: "b4"
"""

    def setUp(self):
        super(FaucetTaggedAndUntaggedTest, self).setUp()
        self.topo = self.topo_class(
            self.ports_sock, dpid=self.dpid, n_tagged=2, n_untagged=2)
        self.start_net()

    def test_seperate_untagged_tagged(self):
        tagged_host_pair = self.net.hosts[:2]
        untagged_host_pair = self.net.hosts[2:]
        self.verify_vlan_flood_limited(
            tagged_host_pair[0], tagged_host_pair[1], untagged_host_pair[0])
        self.verify_vlan_flood_limited(
            untagged_host_pair[0], untagged_host_pair[1], tagged_host_pair[0])
        # hosts within VLANs can ping each other
        self.assertEqual(0, self.net.ping(tagged_host_pair))
        self.assertEqual(0, self.net.ping(untagged_host_pair))
        # hosts cannot ping hosts in other VLANs
        self.assertEqual(
            100, self.net.ping([tagged_host_pair[0], untagged_host_pair[0]]))


class FaucetUntaggedACLTest(FaucetUntaggedTest):

    CONFIG_GLOBAL = """
vlans:
    100:
        description: "untagged"
acls:
    1:
        - rule:
            dl_type: 0x800
            nw_proto: 6
            tp_dst: 5002
            actions:
                allow: 1
        - rule:
            dl_type: 0x800
            nw_proto: 6
            tp_dst: 5001
            actions:
                allow: 0
        - rule:
            actions:
                allow: 1
"""
    CONFIG = """
        interfaces:
            %(port_1)d:
                native_vlan: 100
                description: "b1"
                acl_in: 1
            %(port_2)d:
                native_vlan: 100
                description: "b2"
            %(port_3)d:
                native_vlan: 100
                description: "b3"
            %(port_4)d:
                native_vlan: 100
                description: "b4"
"""

    def test_port5001_blocked(self):
        self.ping_all_when_learned()
        first_host, second_host = self.net.hosts[0:2]
        self.verify_tp_dst_blocked(5001, first_host, second_host)

    def test_port5002_notblocked(self):
        self.ping_all_when_learned()
        first_host, second_host = self.net.hosts[0:2]
        self.verify_tp_dst_notblocked(5002, first_host, second_host)


class FaucetUntaggedACLTcpMaskTest(FaucetUntaggedACLTest):

    CONFIG_GLOBAL = """
vlans:
    100:
        description: "untagged"
acls:
    1:
        - rule:
            dl_type: 0x800
            nw_proto: 6
            tp_dst: 5002
            actions:
                allow: 1
        - rule:
            dl_type: 0x800
            nw_proto: 6
            tp_dst: 5001
            actions:
                allow: 0
        - rule:
            dl_type: 0x800
            nw_proto: 6
            # Match packets > 1023
            tp_dst: 1024/1024
            actions:
                allow: 0
        - rule:
            actions:
                allow: 1
"""

    def test_port_gt1023_blocked(self):
        self.ping_all_when_learned()
        first_host, second_host = self.net.hosts[0:2]
        self.verify_tp_dst_blocked(1024, first_host, second_host, mask=1024)
        self.verify_tp_dst_notblocked(1023, first_host, second_host, table_id=None)


class FaucetUntaggedVLANACLTest(FaucetUntaggedTest):

    CONFIG_GLOBAL = """
acls:
    1:
        - rule:
            dl_type: 0x800
            nw_proto: 6
            tp_dst: 5001
            actions:
                allow: 0
        - rule:
            dl_type: 0x800
            nw_proto: 6
            tp_dst: 5002
            actions:
                allow: 1
        - rule:
            actions:
                allow: 1
vlans:
    100:
        description: "untagged"
        acl_in: 1
"""
    CONFIG = """
        interfaces:
            %(port_1)d:
                native_vlan: 100
                description: "b1"
            %(port_2)d:
                native_vlan: 100
                description: "b2"
            %(port_3)d:
                native_vlan: 100
                description: "b3"
            %(port_4)d:
                native_vlan: 100
                description: "b4"
"""

    def test_port5001_blocked(self):
        self.ping_all_when_learned()
        first_host, second_host = self.net.hosts[0:2]
        self.verify_tp_dst_blocked(
            5001, first_host, second_host, table_id=self.VLAN_ACL_TABLE)

    def test_port5002_notblocked(self):
        self.ping_all_when_learned()
        first_host, second_host = self.net.hosts[0:2]
        self.verify_tp_dst_notblocked(
            5002, first_host, second_host, table_id=self.VLAN_ACL_TABLE)


class FaucetZodiacUntaggedACLTest(FaucetUntaggedACLTest):

    RUN_GAUGE = False
    N_UNTAGGED = 3

    def test_untagged(self):
        """All hosts on the same untagged VLAN should have connectivity."""
        self.ping_all_when_learned()
        self.flap_all_switch_ports()
        self.ping_all_when_learned()


class FaucetUntaggedACLMirrorTest(FaucetUntaggedTest):

    CONFIG_GLOBAL = """
vlans:
    100:
        description: "untagged"
        unicast_flood: False
acls:
    1:
        - rule:
            actions:
                allow: 1
                mirror: mirrorport
"""

    CONFIG = """
        interfaces:
            %(port_1)d:
                native_vlan: 100
                description: "b1"
                acl_in: 1
            %(port_2)d:
                native_vlan: 100
                description: "b2"
                acl_in: 1
            mirrorport:
                number: %(port_3)d
                native_vlan: 100
                description: "b3"
            %(port_4)d:
                native_vlan: 100
                description: "b4"
"""

    def test_untagged(self):
        first_host, second_host, mirror_host = self.net.hosts[0:3]
        self.verify_ping_mirrored(first_host, second_host, mirror_host)

    def test_eapol_mirrored(self):
        first_host, second_host, mirror_host = self.net.hosts[0:3]
        self.verify_eapol_mirrored(first_host, second_host, mirror_host)


class FaucetZodiacUntaggedACLMirrorTest(FaucetUntaggedACLMirrorTest):

    RUN_GAUGE = False
    N_UNTAGGED = 3


class FaucetUntaggedACLMirrorDefaultAllowTest(FaucetUntaggedACLMirrorTest):

    CONFIG_GLOBAL = """
vlans:
    100:
        description: "untagged"
        unicast_flood: False
acls:
    1:
        - rule:
            actions:
                mirror: mirrorport
"""

    CONFIG = """
        interfaces:
            %(port_1)d:
                native_vlan: 100
                description: "b1"
                acl_in: 1
            %(port_2)d:
                native_vlan: 100
                description: "b2"
                acl_in: 1
            mirrorport:
                number: %(port_3)d
                native_vlan: 100
                description: "b3"
            %(port_4)d:
                native_vlan: 100
                description: "b4"
"""


class FaucetUntaggedOutputTest(FaucetUntaggedTest):

    CONFIG_GLOBAL = """
vlans:
    100:
        description: "untagged"
        unicast_flood: False
acls:
    1:
        - rule:
            dl_dst: "01:02:03:04:05:06"
            actions:
                output:
                    dl_dst: "06:06:06:06:06:06"
                    vlan_vid: 123
                    port: acloutport
"""

    CONFIG = """
        interfaces:
            %(port_1)d:
                native_vlan: 100
                description: "b1"
                acl_in: 1
            acloutport:
                number: %(port_2)d
                native_vlan: 100
                description: "b2"
            %(port_3)d:
                native_vlan: 100
                description: "b3"
            %(port_4)d:
                native_vlan: 100
                description: "b4"
"""

    def test_untagged(self):
        first_host, second_host = self.net.hosts[0:2]
        # we expected to see the rewritten address and VLAN
        tcpdump_filter = ('icmp and ether dst 06:06:06:06:06:06')
        tcpdump_txt = self.tcpdump_helper(
            second_host, tcpdump_filter, [
                lambda: first_host.cmd(
                    'arp -s %s %s' % (second_host.IP(), '01:02:03:04:05:06')),
                lambda: first_host.cmd('ping -c1 %s' % second_host.IP())])
        self.assertTrue(re.search(
            '%s: ICMP echo request' % second_host.IP(), tcpdump_txt))
        self.assertTrue(re.search(
            'vlan 123', tcpdump_txt))


class FaucetUntaggedMultiVlansOutputTest(FaucetUntaggedTest):

    CONFIG_GLOBAL = """
vlans:
    100:
        description: "untagged"
        unicast_flood: False
acls:
    1:
        - rule:
            dl_dst: "01:02:03:04:05:06"
            actions:
                output:
                    dl_dst: "06:06:06:06:06:06"
                    vlan_vids: [123, 456]
                    port: acloutport
"""

    CONFIG = """
        interfaces:
            %(port_1)d:
                native_vlan: 100
                description: "b1"
                acl_in: 1
            acloutport:
                number: %(port_2)d
                native_vlan: 100
                description: "b2"
            %(port_3)d:
                native_vlan: 100
                description: "b3"
            %(port_4)d:
                native_vlan: 100
                description: "b4"
"""

    @unittest.skip('needs OVS dev or > v2.8')
    def test_untagged(self):
        first_host, second_host = self.net.hosts[0:2]
        # we expected to see the rewritten address and VLAN
        tcpdump_filter = 'vlan'
        tcpdump_txt = self.tcpdump_helper(
            second_host, tcpdump_filter, [
                lambda: first_host.cmd(
                    'arp -s %s %s' % (second_host.IP(), '01:02:03:04:05:06')),
                lambda: first_host.cmd('ping -c1 %s' % second_host.IP())])
        self.assertTrue(re.search(
            '%s: ICMP echo request' % second_host.IP(), tcpdump_txt))
        self.assertTrue(re.search(
            'vlan 456.+vlan 123', tcpdump_txt))


class FaucetUntaggedMirrorTest(FaucetUntaggedTest):

    CONFIG_GLOBAL = """
vlans:
    100:
        description: "untagged"
        unicast_flood: False
"""

    CONFIG = """
        interfaces:
            %(port_1)d:
                native_vlan: 100
                description: "b1"
            %(port_2)d:
                native_vlan: 100
                description: "b2"
            %(port_3)d:
                native_vlan: 100
                description: "b3"
                mirror: %(port_1)d
            %(port_4)d:
                native_vlan: 100
                description: "b4"
"""

    def test_untagged(self):
        first_host, second_host, mirror_host = self.net.hosts[0:3]
        self.verify_ping_mirrored(first_host, second_host, mirror_host)


class FaucetTaggedTest(FaucetTest):

    N_UNTAGGED = 0
    N_TAGGED = 4

    CONFIG_GLOBAL = """
vlans:
    100:
        description: "tagged"
"""

    CONFIG = """
        interfaces:
            %(port_1)d:
                tagged_vlans: [100]
                description: "b1"
            %(port_2)d:
                tagged_vlans: [100]
                description: "b2"
            %(port_3)d:
                tagged_vlans: [100]
                description: "b3"
            %(port_4)d:
                tagged_vlans: [100]
                description: "b4"
"""

    def setUp(self):
        super(FaucetTaggedTest, self).setUp()
        self.topo = self.topo_class(
            self.ports_sock, dpid=self.dpid, n_tagged=4)
        self.start_net()

    def test_tagged(self):
        self.ping_all_when_learned()


class FaucetTaggedSwapVidOutputTest(FaucetTaggedTest):

    CONFIG_GLOBAL = """
vlans:
    100:
        description: "tagged"
        unicast_flood: False
    101:
        description: "tagged"
        unicast_flood: False
acls:
    1:
        - rule:
            vlan_vid: 100
            actions:
                output:
                    swap_vid: 101
                    port: acloutport
"""

    CONFIG = """
        interfaces:
            %(port_1)d:
                tagged_vlans: [100]
                description: "b1"
                acl_in: 1
            acloutport:
                number: %(port_2)d
                tagged_vlans: [101]
                description: "b2"
            %(port_3)d:
                tagged_vlans: [100]
                description: "b3"
            %(port_4)d:
                tagged_vlans: [100]
                description: "b4"
"""

    def test_tagged(self):
        first_host, second_host = self.net.hosts[0:2]
        # we expected to see the swapped VLAN VID
        tcpdump_filter = 'vlan 101'
        tcpdump_txt = self.tcpdump_helper(
            second_host, tcpdump_filter, [
                lambda: first_host.cmd(
                    'arp -s %s %s' % (second_host.IP(), '01:02:03:04:05:06')),
                lambda: first_host.cmd('ping -c1 %s' % second_host.IP())], root_intf=True)
        self.assertTrue(re.search(
            '%s: ICMP echo request' % second_host.IP(), tcpdump_txt))
        self.assertTrue(re.search(
            'vlan 101', tcpdump_txt))


class FaucetTaggedPopVlansOutputTest(FaucetTaggedTest):

    CONFIG_GLOBAL = """
vlans:
    100:
        description: "tagged"
        unicast_flood: False
acls:
    1:
        - rule:
            vlan_vid: 100
            dl_dst: "01:02:03:04:05:06"
            actions:
                output:
                    dl_dst: "06:06:06:06:06:06"
                    pop_vlans: 1
                    port: acloutport
"""

    CONFIG = """
        interfaces:
            %(port_1)d:
                tagged_vlans: [100]
                description: "b1"
                acl_in: 1
            acloutport:
                tagged_vlans: [100]
                number: %(port_2)d
                description: "b2"
            %(port_3)d:
                tagged_vlans: [100]
                description: "b3"
            %(port_4)d:
                tagged_vlans: [100]
                description: "b4"
"""

    def test_tagged(self):
        first_host, second_host = self.net.hosts[0:2]
        tcpdump_filter = 'not vlan and icmp and ether dst 06:06:06:06:06:06'
        tcpdump_txt = self.tcpdump_helper(
            second_host, tcpdump_filter, [
                lambda: first_host.cmd(
                    'arp -s %s %s' % (second_host.IP(), '01:02:03:04:05:06')),
                lambda: first_host.cmd(
                    'ping -c1 %s' % second_host.IP())], packets=10, root_intf=True)
        self.assertTrue(re.search(
            '%s: ICMP echo request' % second_host.IP(), tcpdump_txt))


class FaucetTaggedIPv4ControlPlaneTest(FaucetTaggedTest):

    CONFIG_GLOBAL = """
vlans:
    100:
        description: "tagged"
        faucet_vips: ["10.0.0.254/24"]
"""

    CONFIG = """
        max_resolve_backoff_time: 1
        interfaces:
            %(port_1)d:
                tagged_vlans: [100]
                description: "b1"
            %(port_2)d:
                tagged_vlans: [100]
                description: "b2"
            %(port_3)d:
                tagged_vlans: [100]
                description: "b3"
            %(port_4)d:
                tagged_vlans: [100]
                description: "b4"
"""

    def test_ping_controller(self):
        first_host, second_host = self.net.hosts[0:2]
        self.one_ipv4_ping(first_host, second_host.IP())
        for host in first_host, second_host:
            self.one_ipv4_controller_ping(host)


class FaucetTaggedIPv6ControlPlaneTest(FaucetTaggedTest):

    CONFIG_GLOBAL = """
vlans:
    100:
        description: "tagged"
        faucet_vips: ["fc00::1:254/112"]
"""

    CONFIG = """
        max_resolve_backoff_time: 1
        interfaces:
            %(port_1)d:
                tagged_vlans: [100]
                description: "b1"
            %(port_2)d:
                tagged_vlans: [100]
                description: "b2"
            %(port_3)d:
                tagged_vlans: [100]
                description: "b3"
            %(port_4)d:
                tagged_vlans: [100]
                description: "b4"
"""

    def test_ping_controller(self):
        first_host, second_host = self.net.hosts[0:2]
        self.add_host_ipv6_address(first_host, 'fc00::1:1/112')
        self.add_host_ipv6_address(second_host, 'fc00::1:2/112')
        self.one_ipv6_ping(first_host, 'fc00::1:2')
        for host in first_host, second_host:
            self.one_ipv6_controller_ping(host)


class FaucetTaggedICMPv6ACLTest(FaucetTaggedTest):

    CONFIG_GLOBAL = """
acls:
    1:
        - rule:
            dl_type: 0x86dd
            vlan_vid: 100
            ip_proto: 58
            icmpv6_type: 135
            ipv6_nd_target: "fc00::1:2"
            actions:
                output:
                    port: b2
        - rule:
            actions:
                allow: 1
vlans:
    100:
        description: "tagged"
        faucet_vips: ["fc00::1:254/112"]
"""

    CONFIG = """
        max_resolve_backoff_time: 1
        interfaces:
            %(port_1)d:
                tagged_vlans: [100]
                description: "b1"
                acl_in: 1
            b2:
                number: %(port_2)d
                tagged_vlans: [100]
                description: "b2"
            %(port_3)d:
                tagged_vlans: [100]
                description: "b3"
            %(port_4)d:
                tagged_vlans: [100]
                description: "b4"
"""

    def test_icmpv6_acl_match(self):
        first_host, second_host = self.net.hosts[0:2]
        self.add_host_ipv6_address(first_host, 'fc00::1:1/112')
        self.add_host_ipv6_address(second_host, 'fc00::1:2/112')
        self.one_ipv6_ping(first_host, 'fc00::1:2')
        self.wait_nonzero_packet_count_flow(
            {u'ipv6_nd_target': u'fc00::1:2'}, table_id=self.PORT_ACL_TABLE)


class FaucetTaggedIPv4RouteTest(FaucetTaggedTest):

    CONFIG_GLOBAL = """
vlans:
    100:
        description: "tagged"
        faucet_vips: ["10.0.0.254/24"]
        routes:
            - route:
                ip_dst: "10.0.1.0/24"
                ip_gw: "10.0.0.1"
            - route:
                ip_dst: "10.0.2.0/24"
                ip_gw: "10.0.0.2"
            - route:
                ip_dst: "10.0.3.0/24"
                ip_gw: "10.0.0.2"
"""

    CONFIG = """
        arp_neighbor_timeout: 2
        max_resolve_backoff_time: 1
        interfaces:
            %(port_1)d:
                tagged_vlans: [100]
                description: "b1"
            %(port_2)d:
                tagged_vlans: [100]
                description: "b2"
            %(port_3)d:
                tagged_vlans: [100]
                description: "b3"
            %(port_4)d:
                tagged_vlans: [100]
                description: "b4"
"""

    def test_tagged(self):
        host_pair = self.net.hosts[:2]
        first_host, second_host = host_pair
        first_host_routed_ip = ipaddress.ip_interface(u'10.0.1.1/24')
        second_host_routed_ip = ipaddress.ip_interface(u'10.0.2.1/24')
        for _ in range(3):
            self.verify_ipv4_routing(
                first_host, first_host_routed_ip,
                second_host, second_host_routed_ip)
            self.swap_host_macs(first_host, second_host)


class FaucetTaggedProactiveNeighborIPv4RouteTest(FaucetTaggedTest):

    CONFIG_GLOBAL = """
vlans:
    100:
        description: "tagged"
        faucet_vips: ["10.0.0.254/24"]
"""

    CONFIG = """
        arp_neighbor_timeout: 2
        max_resolve_backoff_time: 1
        proactive_learn: true
        interfaces:
            %(port_1)d:
                tagged_vlans: [100]
                description: "b1"
            %(port_2)d:
                tagged_vlans: [100]
                description: "b2"
            %(port_3)d:
                tagged_vlans: [100]
                description: "b3"
            %(port_4)d:
                tagged_vlans: [100]
                description: "b4"
"""

    def test_tagged(self):
        host_pair = self.net.hosts[:2]
        first_host, second_host = host_pair
        first_host_alias_ip = ipaddress.ip_interface(u'10.0.0.99/24')
        first_host_alias_host_ip = ipaddress.ip_interface(
            ipaddress.ip_network(first_host_alias_ip.ip))
        self.host_ipv4_alias(first_host, first_host_alias_ip)
        self.add_host_route(second_host, first_host_alias_host_ip, self.FAUCET_VIPV4.ip)
        self.one_ipv4_ping(second_host, first_host_alias_ip.ip)
        self.assertGreater(
            self.scrape_prometheus_var(
                'vlan_neighbors', {'ipv': '4', 'vlan': '100'}),
            1)


class FaucetTaggedProactiveNeighborIPv6RouteTest(FaucetTaggedTest):

    CONFIG_GLOBAL = """
vlans:
    100:
        description: "tagged"
        faucet_vips: ["fc00::1:3/64"]
"""

    CONFIG = """
        arp_neighbor_timeout: 2
        max_resolve_backoff_time: 1
        proactive_learn: true
        interfaces:
            %(port_1)d:
                tagged_vlans: [100]
                description: "b1"
            %(port_2)d:
                tagged_vlans: [100]
                description: "b2"
            %(port_3)d:
                tagged_vlans: [100]
                description: "b3"
            %(port_4)d:
                tagged_vlans: [100]
                description: "b4"
"""

    def test_tagged(self):
        host_pair = self.net.hosts[:2]
        first_host, second_host = host_pair
        first_host_alias_ip = ipaddress.ip_interface(u'fc00::1:99/64')
        faucet_vip_ip = ipaddress.ip_interface(u'fc00::1:3/126')
        first_host_alias_host_ip = ipaddress.ip_interface(
            ipaddress.ip_network(first_host_alias_ip.ip))
        self.add_host_ipv6_address(first_host, ipaddress.ip_interface(u'fc00::1:1/64'))
        # We use a narrower mask to force second_host to use the /128 route,
        # since otherwise it would realize :99 is directly connected via ND and send direct.
        self.add_host_ipv6_address(second_host, ipaddress.ip_interface(u'fc00::1:2/126'))
        self.add_host_ipv6_address(first_host, first_host_alias_ip)
        self.add_host_route(second_host, first_host_alias_host_ip, faucet_vip_ip.ip)
        self.one_ipv6_ping(second_host, first_host_alias_ip.ip)
        self.assertGreater(
            self.scrape_prometheus_var(
                'vlan_neighbors', {'ipv': '6', 'vlan': '100'}),
            1)


class FaucetUntaggedIPv4InterVLANRouteTest(FaucetUntaggedTest):

    FAUCET_MAC2 = '0e:00:00:00:00:02'

    CONFIG_GLOBAL = """
vlans:
    100:
        faucet_vips: ["10.100.0.254/24"]
    vlanb:
        vid: 200
        faucet_vips: ["10.200.0.254/24"]
        faucet_mac: "%s"
    vlanc:
        vid: 100
        description: "not used"
routers:
    router-1:
        vlans: [100, vlanb]
""" % FAUCET_MAC2

    CONFIG = """
        arp_neighbor_timeout: 2
        max_resolve_backoff_time: 1
        proactive_learn: True
        interfaces:
            %(port_1)d:
                native_vlan: 100
                description: "b1"
            %(port_2)d:
                native_vlan: vlanb
                description: "b2"
            %(port_3)d:
                native_vlan: vlanb
                description: "b3"
            %(port_4)d:
                native_vlan: vlanb
                description: "b4"
"""

    def test_untagged(self):
        first_host_ip = ipaddress.ip_interface(u'10.100.0.1/24')
        first_faucet_vip = ipaddress.ip_interface(u'10.100.0.254/24')
        second_host_ip = ipaddress.ip_interface(u'10.200.0.1/24')
        second_faucet_vip = ipaddress.ip_interface(u'10.200.0.254/24')
        first_host, second_host = self.net.hosts[:2]
        first_host.setIP(str(first_host_ip.ip), prefixLen=24)
        second_host.setIP(str(second_host_ip.ip), prefixLen=24)
        self.add_host_route(first_host, second_host_ip, first_faucet_vip.ip)
        self.add_host_route(second_host, first_host_ip, second_faucet_vip.ip)
        self.one_ipv4_ping(first_host, second_host_ip.ip)
        self.one_ipv4_ping(second_host, first_host_ip.ip)
        self.assertEqual(
            self._ip_neigh(first_host, first_faucet_vip.ip, 4), self.FAUCET_MAC)
        self.assertEqual(
            self._ip_neigh(second_host, second_faucet_vip.ip, 4), self.FAUCET_MAC2)


class FaucetUntaggedIPv6InterVLANRouteTest(FaucetUntaggedTest):

    FAUCET_MAC2 = '0e:00:00:00:00:02'

    CONFIG_GLOBAL = """
vlans:
    100:
        faucet_vips: ["fc00::1:254/64"]
    vlanb:
        vid: 200
        faucet_vips: ["fc01::1:254/64"]
        faucet_mac: "%s"
    vlanc:
        vid: 100
        description: "not used"
routers:
    router-1:
        vlans: [100, vlanb]
""" % FAUCET_MAC2

    CONFIG = """
        arp_neighbor_timeout: 2
        max_resolve_backoff_time: 1
        proactive_learn: True
        interfaces:
            %(port_1)d:
                native_vlan: 100
                description: "b1"
            %(port_2)d:
                native_vlan: vlanb
                description: "b2"
            %(port_3)d:
                native_vlan: vlanb
                description: "b3"
            %(port_4)d:
                native_vlan: vlanb
                description: "b4"
"""

    def test_untagged(self):
        host_pair = self.net.hosts[:2]
        first_host, second_host = host_pair
        first_host_net = ipaddress.ip_interface(u'fc00::1:1/64')
        second_host_net = ipaddress.ip_interface(u'fc01::1:1/64')
        self.add_host_ipv6_address(first_host, first_host_net)
        self.add_host_ipv6_address(second_host, second_host_net)
        self.add_host_route(
            first_host, second_host_net, self.FAUCET_VIPV6.ip)
        self.add_host_route(
            second_host, first_host_net, self.FAUCET_VIPV6_2.ip)
        self.one_ipv6_ping(first_host, second_host_net.ip)
        self.one_ipv6_ping(second_host, first_host_net.ip)


class FaucetUntaggedIPv4PolicyRouteTest(FaucetUntaggedTest):

    CONFIG_GLOBAL = """
vlans:
    100:
        description: "100"
        faucet_vips: ["10.0.0.254/24"]
        acl_in: pbr
    200:
        description: "200"
        faucet_vips: ["10.20.0.254/24"]
        routes:
            - route:
                ip_dst: "10.99.0.0/24"
                ip_gw: "10.20.0.2"
    300:
        description: "300"
        faucet_vips: ["10.30.0.254/24"]
        routes:
            - route:
                ip_dst: "10.99.0.0/24"
                ip_gw: "10.30.0.3"
acls:
    pbr:
        - rule:
            vlan_vid: 100
            dl_type: 0x800
            nw_dst: "10.99.0.2"
            actions:
                allow: 1
                output:
                    swap_vid: 300
        - rule:
            vlan_vid: 100
            dl_type: 0x800
            nw_dst: "10.99.0.0/24"
            actions:
                allow: 1
                output:
                    swap_vid: 200
        - rule:
            actions:
                allow: 1
routers:
    router-100-200:
        vlans: [100, 200]
    router-100-300:
        vlans: [100, 300]
"""
    CONFIG = """
        arp_neighbor_timeout: 2
        max_resolve_backoff_time: 1
        interfaces:
            %(port_1)d:
                native_vlan: 100
                description: "b1"
            %(port_2)d:
                native_vlan: 200
                description: "b2"
            %(port_3)d:
                native_vlan: 300
                description: "b3"
            %(port_4)d:
                native_vlan: 100
                description: "b4"
"""

    def test_untagged(self):
        # 10.99.0.1 is on b2, and 10.99.0.2 is on b3
        # we want to route 10.99.0.0/24 to b2, but we want
        # want to PBR 10.99.0.2/32 to b3.
        first_host_ip = ipaddress.ip_interface(u'10.0.0.1/24')
        first_faucet_vip = ipaddress.ip_interface(u'10.0.0.254/24')
        second_host_ip = ipaddress.ip_interface(u'10.20.0.2/24')
        second_faucet_vip = ipaddress.ip_interface(u'10.20.0.254/24')
        third_host_ip = ipaddress.ip_interface(u'10.30.0.3/24')
        third_faucet_vip = ipaddress.ip_interface(u'10.30.0.254/24')
        first_host, second_host, third_host = self.net.hosts[:3]
        remote_ip = ipaddress.ip_interface(u'10.99.0.1/24')
        remote_ip2 = ipaddress.ip_interface(u'10.99.0.2/24')
        second_host.setIP(str(second_host_ip.ip), prefixLen=24)
        third_host.setIP(str(third_host_ip.ip), prefixLen=24)
        self.host_ipv4_alias(second_host, remote_ip)
        self.host_ipv4_alias(third_host, remote_ip2)
        self.add_host_route(first_host, remote_ip, first_faucet_vip.ip)
        self.add_host_route(second_host, first_host_ip, second_faucet_vip.ip)
        self.add_host_route(third_host, first_host_ip, third_faucet_vip.ip)
        # ensure all nexthops resolved.
        self.one_ipv4_ping(first_host, first_faucet_vip.ip)
        self.one_ipv4_ping(second_host, second_faucet_vip.ip)
        self.one_ipv4_ping(third_host, third_faucet_vip.ip)
        self.wait_for_route_as_flow(
            second_host.MAC(), ipaddress.IPv4Network(u'10.99.0.0/24'), vlan_vid=200)
        self.wait_for_route_as_flow(
            third_host.MAC(), ipaddress.IPv4Network(u'10.99.0.0/24'), vlan_vid=300)
        # verify b1 can reach 10.99.0.1 and .2 on b2 and b3 respectively.
        self.one_ipv4_ping(first_host, remote_ip.ip)
        self.one_ipv4_ping(first_host, remote_ip2.ip)


class FaucetUntaggedMixedIPv4RouteTest(FaucetUntaggedTest):

    CONFIG_GLOBAL = """
vlans:
    100:
        description: "untagged"
        faucet_vips: ["172.16.0.254/24", "10.0.0.254/24"]
"""

    CONFIG = """
        arp_neighbor_timeout: 2
        max_resolve_backoff_time: 1
        interfaces:
            %(port_1)d:
                native_vlan: 100
                description: "b1"
            %(port_2)d:
                native_vlan: 100
                description: "b2"
            %(port_3)d:
                native_vlan: 100
                description: "b3"
            %(port_4)d:
                native_vlan: 100
                description: "b4"
"""

    def test_untagged(self):
        host_pair = self.net.hosts[:2]
        first_host, second_host = host_pair
        first_host_net = ipaddress.ip_interface(u'10.0.0.1/24')
        second_host_net = ipaddress.ip_interface(u'172.16.0.1/24')
        second_host.setIP(str(second_host_net.ip), prefixLen=24)
        self.one_ipv4_ping(first_host, self.FAUCET_VIPV4.ip)
        self.one_ipv4_ping(second_host, self.FAUCET_VIPV4_2.ip)
        self.add_host_route(
            first_host, second_host_net, self.FAUCET_VIPV4.ip)
        self.add_host_route(
            second_host, first_host_net, self.FAUCET_VIPV4_2.ip)
        self.one_ipv4_ping(first_host, second_host_net.ip)
        self.one_ipv4_ping(second_host, first_host_net.ip)


class FaucetUntaggedMixedIPv6RouteTest(FaucetUntaggedTest):

    CONFIG_GLOBAL = """
vlans:
    100:
        description: "untagged"
        faucet_vips: ["fc00::1:254/64", "fc01::1:254/64"]
"""

    CONFIG = """
        arp_neighbor_timeout: 2
        max_resolve_backoff_time: 1
        interfaces:
            %(port_1)d:
                native_vlan: 100
                description: "b1"
            %(port_2)d:
                native_vlan: 100
                description: "b2"
            %(port_3)d:
                native_vlan: 100
                description: "b3"
            %(port_4)d:
                native_vlan: 100
                description: "b4"
"""

    def test_untagged(self):
        host_pair = self.net.hosts[:2]
        first_host, second_host = host_pair
        first_host_net = ipaddress.ip_interface(u'fc00::1:1/64')
        second_host_net = ipaddress.ip_interface(u'fc01::1:1/64')
        self.add_host_ipv6_address(first_host, first_host_net)
        self.one_ipv6_ping(first_host, self.FAUCET_VIPV6.ip)
        self.add_host_ipv6_address(second_host, second_host_net)
        self.one_ipv6_ping(second_host, self.FAUCET_VIPV6_2.ip)
        self.add_host_route(
            first_host, second_host_net, self.FAUCET_VIPV6.ip)
        self.add_host_route(
            second_host, first_host_net, self.FAUCET_VIPV6_2.ip)
        self.one_ipv6_ping(first_host, second_host_net.ip)
        self.one_ipv6_ping(second_host, first_host_net.ip)


class FaucetUntaggedBGPIPv6DefaultRouteTest(FaucetUntaggedTest):

    CONFIG_GLOBAL = """
vlans:
    100:
        description: "untagged"
        faucet_vips: ["fc00::1:254/112"]
        bgp_port: %(bgp_port)d
        bgp_as: 1
        bgp_routerid: "1.1.1.1"
        bgp_neighbor_addresses: ["::1"]
        bgp_neighbor_as: 2
"""

    CONFIG = """
        arp_neighbor_timeout: 2
        max_resolve_backoff_time: 1
        interfaces:
            %(port_1)d:
                native_vlan: 100
                description: "b1"
            %(port_2)d:
                native_vlan: 100
                description: "b2"
            %(port_3)d:
                native_vlan: 100
                description: "b3"
            %(port_4)d:
                native_vlan: 100
                description: "b4"
"""

    exabgp_peer_conf = """
    static {
      route ::/0 next-hop fc00::1:1 local-preference 100;
    }
"""

    exabgp_log = None
    exabgp_err = None

    def pre_start_net(self):
        exabgp_conf = self.get_exabgp_conf('::1', self.exabgp_peer_conf)
        self.exabgp_log, self.exabgp_err = self.start_exabgp(exabgp_conf)

    def test_untagged(self):
        first_host, second_host = self.net.hosts[:2]
        self.add_host_ipv6_address(first_host, 'fc00::1:1/112')
        self.add_host_ipv6_address(second_host, 'fc00::1:2/112')
        first_host_alias_ip = ipaddress.ip_interface(u'fc00::50:1/112')
        first_host_alias_host_ip = ipaddress.ip_interface(
            ipaddress.ip_network(first_host_alias_ip.ip))
        self.add_host_ipv6_address(first_host, first_host_alias_ip)
        self.wait_bgp_up('::1', 100, self.exabgp_log, self.exabgp_err)
        self.assertGreater(
            self.scrape_prometheus_var(
                'bgp_neighbor_routes', {'ipv': '6', 'vlan': '100'}),
            0)
        self.wait_exabgp_sent_updates(self.exabgp_log)
        self.add_host_route(
            second_host, first_host_alias_host_ip, self.FAUCET_VIPV6.ip)
        self.one_ipv6_ping(second_host, first_host_alias_ip.ip)
        self.one_ipv6_controller_ping(first_host)


class FaucetUntaggedBGPIPv6RouteTest(FaucetUntaggedTest):

    CONFIG_GLOBAL = """
vlans:
    100:
        description: "untagged"
        faucet_vips: ["fc00::1:254/112"]
        bgp_port: %(bgp_port)d
        bgp_as: 1
        bgp_routerid: "1.1.1.1"
        bgp_neighbor_addresses: ["::1"]
        bgp_neighbor_as: 2
"""

    CONFIG = """
        arp_neighbor_timeout: 2
        max_resolve_backoff_time: 1
        interfaces:
            %(port_1)d:
                native_vlan: 100
                description: "b1"
            %(port_2)d:
                native_vlan: 100
                description: "b2"
            %(port_3)d:
                native_vlan: 100
                description: "b3"
            %(port_4)d:
                native_vlan: 100
                description: "b4"
"""

    exabgp_peer_conf = """
    static {
      route fc00::10:1/112 next-hop fc00::1:1 local-preference 100;
      route fc00::20:1/112 next-hop fc00::1:2 local-preference 100;
      route fc00::30:1/112 next-hop fc00::1:2 local-preference 100;
      route fc00::40:1/112 next-hop fc00::1:254;
      route fc00::50:1/112 next-hop fc00::2:2;
    }
"""
    exabgp_log = None
    exabgp_err = None

    def pre_start_net(self):
        exabgp_conf = self.get_exabgp_conf('::1', self.exabgp_peer_conf)
        self.exabgp_log, self.exabgp_err = self.start_exabgp(exabgp_conf)

    def test_untagged(self):
        first_host, second_host = self.net.hosts[:2]
        self.wait_bgp_up('::1', 100, self.exabgp_log, self.exabgp_err)
        self.assertGreater(
            self.scrape_prometheus_var(
                'bgp_neighbor_routes', {'ipv': '6', 'vlan': '100'}),
            0)
        self.wait_exabgp_sent_updates(self.exabgp_log)
        self.verify_invalid_bgp_route('fc00::40:1/112 cannot be us')
        self.verify_invalid_bgp_route('fc00::50:1/112 is not a connected network')
        self.verify_ipv6_routing_mesh()
        self.flap_all_switch_ports()
        self.verify_ipv6_routing_mesh()
        for host in first_host, second_host:
            self.one_ipv6_controller_ping(host)


class FaucetUntaggedSameVlanIPv6RouteTest(FaucetUntaggedTest):

    CONFIG_GLOBAL = """
vlans:
    100:
        description: "untagged"
        faucet_vips: ["fc00::10:1/112", "fc00::20:1/112"]
        routes:
            - route:
                ip_dst: "fc00::10:0/112"
                ip_gw: "fc00::10:2"
            - route:
                ip_dst: "fc00::20:0/112"
                ip_gw: "fc00::20:2"
"""

    CONFIG = """
        arp_neighbor_timeout: 2
        max_resolve_backoff_time: 1
        interfaces:
            %(port_1)d:
                native_vlan: 100
                description: "b1"
            %(port_2)d:
                native_vlan: 100
                description: "b2"
            %(port_3)d:
                native_vlan: 100
                description: "b3"
            %(port_4)d:
                native_vlan: 100
                description: "b4"
"""

    def test_untagged(self):
        first_host, second_host = self.net.hosts[:2]
        first_host_ip = ipaddress.ip_interface(u'fc00::10:2/112')
        first_host_ctrl_ip = ipaddress.ip_address(u'fc00::10:1')
        second_host_ip = ipaddress.ip_interface(u'fc00::20:2/112')
        second_host_ctrl_ip = ipaddress.ip_address(u'fc00::20:1')
        self.add_host_ipv6_address(first_host, first_host_ip)
        self.add_host_ipv6_address(second_host, second_host_ip)
        self.add_host_route(
            first_host, second_host_ip, first_host_ctrl_ip)
        self.add_host_route(
            second_host, first_host_ip, second_host_ctrl_ip)
        self.wait_for_route_as_flow(
            first_host.MAC(), first_host_ip.network)
        self.wait_for_route_as_flow(
            second_host.MAC(), second_host_ip.network)
        self.one_ipv6_ping(first_host, second_host_ip.ip)
        self.one_ipv6_ping(first_host, second_host_ctrl_ip)
        self.one_ipv6_ping(second_host, first_host_ip.ip)
        self.one_ipv6_ping(second_host, first_host_ctrl_ip)


class FaucetUntaggedIPv6RouteTest(FaucetUntaggedTest):

    CONFIG_GLOBAL = """
vlans:
    100:
        description: "untagged"
        faucet_vips: ["fc00::1:254/112"]
        bgp_port: %(bgp_port)d
        bgp_as: 1
        bgp_routerid: "1.1.1.1"
        bgp_neighbor_addresses: ["::1"]
        bgp_neighbor_as: 2
        routes:
            - route:
                ip_dst: "fc00::10:0/112"
                ip_gw: "fc00::1:1"
            - route:
                ip_dst: "fc00::20:0/112"
                ip_gw: "fc00::1:2"
            - route:
                ip_dst: "fc00::30:0/112"
                ip_gw: "fc00::1:2"
"""

    CONFIG = """
        arp_neighbor_timeout: 2
        max_resolve_backoff_time: 1
        interfaces:
            %(port_1)d:
                native_vlan: 100
                description: "b1"
            %(port_2)d:
                native_vlan: 100
                description: "b2"
            %(port_3)d:
                native_vlan: 100
                description: "b3"
            %(port_4)d:
                native_vlan: 100
                description: "b4"
"""

    exabgp_log = None
    exabgp_err = None

    def pre_start_net(self):
        exabgp_conf = self.get_exabgp_conf('::1')
        self.exabgp_log, self.exabgp_err = self.start_exabgp(exabgp_conf)

    def test_untagged(self):
        self.verify_ipv6_routing_mesh()
        second_host = self.net.hosts[1]
        self.flap_all_switch_ports()
        self.wait_for_route_as_flow(
            second_host.MAC(), ipaddress.IPv6Network(u'fc00::30:0/112'))
        self.verify_ipv6_routing_mesh()
        self.wait_bgp_up('::1', 100, self.exabgp_log, self.exabgp_err)
        self.assertGreater(
            self.scrape_prometheus_var(
                'bgp_neighbor_routes', {'ipv': '6', 'vlan': '100'}),
            0)
        updates = self.exabgp_updates(self.exabgp_log)
        assert re.search('fc00::1:0/112 next-hop fc00::1:254', updates)
        assert re.search('fc00::10:0/112 next-hop fc00::1:1', updates)
        assert re.search('fc00::20:0/112 next-hop fc00::1:2', updates)
        assert re.search('fc00::30:0/112 next-hop fc00::1:2', updates)


class FaucetTaggedIPv6RouteTest(FaucetTaggedTest):
    """Test basic IPv6 routing without BGP."""

    CONFIG_GLOBAL = """
vlans:
    100:
        description: "tagged"
        faucet_vips: ["fc00::1:254/112"]
        routes:
            - route:
                ip_dst: "fc00::10:0/112"
                ip_gw: "fc00::1:1"
            - route:
                ip_dst: "fc00::20:0/112"
                ip_gw: "fc00::1:2"
"""

    CONFIG = """
        arp_neighbor_timeout: 2
        max_resolve_backoff_time: 1
        interfaces:
            %(port_1)d:
                tagged_vlans: [100]
                description: "b1"
            %(port_2)d:
                tagged_vlans: [100]
                description: "b2"
            %(port_3)d:
                tagged_vlans: [100]
                description: "b3"
            %(port_4)d:
                tagged_vlans: [100]
                description: "b4"
"""

    def test_tagged(self):
        """Test IPv6 routing works."""
        host_pair = self.net.hosts[:2]
        first_host, second_host = host_pair
        first_host_ip = ipaddress.ip_interface(u'fc00::1:1/112')
        second_host_ip = ipaddress.ip_interface(u'fc00::1:2/112')
        first_host_routed_ip = ipaddress.ip_interface(u'fc00::10:1/112')
        second_host_routed_ip = ipaddress.ip_interface(u'fc00::20:1/112')
        for _ in range(5):
            self.verify_ipv6_routing_pair(
                first_host, first_host_ip, first_host_routed_ip,
                second_host, second_host_ip, second_host_routed_ip)
            self.swap_host_macs(first_host, second_host)


class FaucetStringOfDPTest(FaucetTest):

    NUM_HOSTS = 4
    VID = 100
    dpids = None

    def build_net(self, stack=False, n_dps=1,
                  n_tagged=0, tagged_vid=100,
                  n_untagged=0, untagged_vid=100,
                  include=[], include_optional=[], acls={}, acl_in_dp={}):
        """Set up Mininet and Faucet for the given topology."""

        self.dpids = [str(self.rand_dpid()) for _ in range(n_dps)]
        self.dpid = self.dpids[0]
        self.CONFIG = self.get_config(
            self.dpids,
            stack,
            self.hardware,
            self.debug_log_path,
            n_tagged,
            tagged_vid,
            n_untagged,
            untagged_vid,
            include,
            include_optional,
            acls,
            acl_in_dp,
        )
        open(self.faucet_config_path, 'w').write(self.CONFIG)
        self.topo = faucet_mininet_test_topo.FaucetStringOfDPSwitchTopo(
            self.ports_sock,
            dpids=self.dpids,
            n_tagged=n_tagged,
            tagged_vid=tagged_vid,
            n_untagged=n_untagged,
            test_name=self._test_name(),
        )

    def get_config(self, dpids=[], stack=False, hardware=None, ofchannel_log=None,
                   n_tagged=0, tagged_vid=0, n_untagged=0, untagged_vid=0,
                   include=[], include_optional=[], acls={}, acl_in_dp={}):
        """Build a complete Faucet configuration for each datapath, using the given topology."""

        def dp_name(i):
            return 'faucet-%i' % (i + 1)

        def add_vlans(n_tagged, tagged_vid, n_untagged, untagged_vid):
            vlans_config = {}
            if n_untagged:
                vlans_config[untagged_vid] = {
                    'description': 'untagged',
                }

            if ((n_tagged and not n_untagged) or
                    (n_tagged and n_untagged and tagged_vid != untagged_vid)):
                vlans_config[tagged_vid] = {
                    'description': 'tagged',
                }
            return vlans_config

        def add_acl_to_port(name, port, interfaces_config):
            if name in acl_in_dp and port in acl_in_dp[name]:
                interfaces_config[port]['acl_in'] = acl_in_dp[name][port]

        def add_dp_to_dp_ports(dp_config, port, interfaces_config, i,
                               dpid_count, stack, n_tagged, tagged_vid,
                               n_untagged, untagged_vid):
            # Add configuration for the switch-to-switch links
            # (0 for a single switch, 1 for an end switch, 2 for middle switches).
            first_dp = i == 0
            second_dp = i == 1
            last_dp = i == dpid_count - 1
            end_dp = first_dp or last_dp
            num_switch_links = 0
            if dpid_count > 1:
                if end_dp:
                    num_switch_links = 1
                else:
                    num_switch_links = 2

            if stack and first_dp:
                dp_config['stack'] = {
                    'priority': 1
                }

            first_stack_port = port

            for stack_dp_port in range(num_switch_links):
                tagged_vlans = None

                peer_dp = None
                if stack_dp_port == 0:
                    if first_dp:
                        peer_dp = i + 1
                    else:
                        peer_dp = i - 1
                    if first_dp or second_dp:
                        peer_port = first_stack_port
                    else:
                        peer_port = first_stack_port + 1
                else:
                    peer_dp = i + 1
                    peer_port = first_stack_port

                description = 'to %s' % dp_name(peer_dp)

                interfaces_config[port] = {
                    'description': description,
                }

                if stack:
                    interfaces_config[port]['stack'] = {
                        'dp': dp_name(peer_dp),
                        'port': peer_port,
                    }
                else:
                    if n_tagged and n_untagged and n_tagged != n_untagged:
                        tagged_vlans = [tagged_vid, untagged_vid]
                    elif ((n_tagged and not n_untagged) or
                          (n_tagged and n_untagged and tagged_vid == untagged_vid)):
                        tagged_vlans = [tagged_vid]
                    elif n_untagged and not n_tagged:
                        tagged_vlans = [untagged_vid]

                    if tagged_vlans:
                        interfaces_config[port]['tagged_vlans'] = tagged_vlans

                add_acl_to_port(name, port, interfaces_config)
                port += 1

        def add_dp(name, dpid, i, dpid_count, stack,
                   n_tagged, tagged_vid, n_untagged, untagged_vid):
            dpid_ofchannel_log = ofchannel_log + str(i)
            dp_config = {
                'dp_id': int(dpid),
                'hardware': hardware,
                'ofchannel_log': dpid_ofchannel_log,
                'interfaces': {},
            }
            interfaces_config = dp_config['interfaces']

            port = 1
            for _ in range(n_tagged):
                interfaces_config[port] = {
                    'tagged_vlans': [tagged_vid],
                    'description': 'b%i' % port,
                }
                add_acl_to_port(name, port, interfaces_config)
                port += 1

            for _ in range(n_untagged):
                interfaces_config[port] = {
                    'native_vlan': untagged_vid,
                    'description': 'b%i' % port,
                }
                add_acl_to_port(name, port, interfaces_config)
                port += 1

            add_dp_to_dp_ports(
                dp_config, port, interfaces_config, i, dpid_count, stack,
                n_tagged, tagged_vid, n_untagged, untagged_vid)

            return dp_config

        config = {'version': 2}

        if include:
            config['include'] = list(include)

        if include_optional:
            config['include-optional'] = list(include_optional)

        config['vlans'] = add_vlans(
            n_tagged, tagged_vid, n_untagged, untagged_vid)

        config['acls'] = acls.copy()

        dpid_count = len(dpids)
        config['dps'] = {}

        for i, dpid in enumerate(dpids):
            name = dp_name(i)
            config['dps'][name] = add_dp(
                name, dpid, i, dpid_count, stack,
                n_tagged, tagged_vid, n_untagged, untagged_vid)

        return yaml.dump(config, default_flow_style=False)

    def matching_flow_present(self, match, timeout=10, table_id=None,
                              actions=None, match_exact=None):
        """Find the first DP that has a flow that matches match."""
        for dpid in self.dpids:
            if self.matching_flow_present_on_dpid(
                    dpid, match, timeout=timeout,
                    table_id=table_id, actions=actions,
                    match_exact=match_exact):
                return True
        return False

    def eventually_all_reachable(self, retries=3):
        """Allow time for distributed learning to happen."""
        for _ in range(retries):
            loss = self.net.pingAll()
            if loss == 0:
                break
        self.assertEqual(0, loss)


class FaucetStringOfDPUntaggedTest(FaucetStringOfDPTest):

    NUM_DPS = 3

    def setUp(self):
        super(FaucetStringOfDPUntaggedTest, self).setUp()
        self.build_net(
            n_dps=self.NUM_DPS, n_untagged=self.NUM_HOSTS, untagged_vid=self.VID)
        self.start_net()

    def test_untagged(self):
        """All untagged hosts in multi switch topology can reach one another."""
        self.assertEqual(0, self.net.pingAll())


class FaucetStringOfDPTaggedTest(FaucetStringOfDPTest):

    NUM_DPS = 3

    def setUp(self):
        super(FaucetStringOfDPTaggedTest, self).setUp()
        self.build_net(
            n_dps=self.NUM_DPS, n_tagged=self.NUM_HOSTS, tagged_vid=self.VID)
        self.start_net()

    def test_tagged(self):
        """All tagged hosts in multi switch topology can reach one another."""
        self.assertEqual(0, self.net.pingAll())


class FaucetStackStringOfDPTaggedTest(FaucetStringOfDPTest):
    """Test topology of stacked datapaths with tagged hosts."""

    NUM_DPS = 3

    def setUp(self):
        super(FaucetStackStringOfDPTaggedTest, self).setUp()
        self.build_net(
            stack=True,
            n_dps=self.NUM_DPS,
            n_tagged=self.NUM_HOSTS,
            tagged_vid=self.VID)
        self.start_net()

    def test_tagged(self):
        """All tagged hosts in stack topology can reach each other."""
        self.eventually_all_reachable()


class FaucetStackStringOfDPUntaggedTest(FaucetStringOfDPTest):
    """Test topology of stacked datapaths with tagged hosts."""

    NUM_DPS = 2
    NUM_HOSTS = 2

    def setUp(self):
        super(FaucetStackStringOfDPUntaggedTest, self).setUp()
        self.build_net(
            stack=True,
            n_dps=self.NUM_DPS,
            n_untagged=self.NUM_HOSTS,
            untagged_vid=self.VID)
        self.start_net()

    def test_untagged(self):
        """All untagged hosts in stack topology can reach each other."""
        self.eventually_all_reachable()


class FaucetStringOfDPACLOverrideTest(FaucetStringOfDPTest):

    NUM_DPS = 1
    NUM_HOSTS = 2

    # ACL rules which will get overridden.
    ACLS = {
        1: [
            {'rule': {
                'dl_type': int('0x800', 16),
                'nw_proto': 6,
                'tp_dst': 5001,
                'actions': {
                    'allow': 1,
                },
            }},
            {'rule': {
                'dl_type': int('0x800', 16),
                'nw_proto': 6,
                'tp_dst': 5002,
                'actions': {
                    'allow': 0,
                },
            }},
            {'rule': {
                'actions': {
                    'allow': 1,
                },
            }},
        ],
    }

    # ACL rules which get put into an include-optional
    # file, then reloaded into FAUCET.
    ACLS_OVERRIDE = {
        1: [
            {'rule': {
                'dl_type': int('0x800', 16),
                'nw_proto': 6,
                'tp_dst': 5001,
                'actions': {
                    'allow': 0,
                },
            }},
            {'rule': {
                'dl_type': int('0x800', 16),
                'nw_proto': 6,
                'tp_dst': 5002,
                'actions': {
                    'allow': 1,
                },
            }},
            {'rule': {
                'actions': {
                    'allow': 1,
                },
            }},
        ],
    }

    # DP-to-acl_in port mapping.
    ACL_IN_DP = {
        'faucet-1': {
            # Port 1, acl_in = 1
            1: 1,
        },
    }

    def setUp(self):
        super(FaucetStringOfDPACLOverrideTest, self).setUp()
        self.acls_config = os.path.join(self.tmpdir, 'acls.yaml')
        self.build_net(
            n_dps=self.NUM_DPS,
            n_untagged=self.NUM_HOSTS,
            untagged_vid=self.VID,
            include_optional=[self.acls_config],
            acls=self.ACLS,
            acl_in_dp=self.ACL_IN_DP,
        )
        self.start_net()

    def test_port5001_blocked(self):
        """Test that TCP port 5001 is blocked."""
        self.ping_all_when_learned()
        first_host, second_host = self.net.hosts[0:2]
        self.verify_tp_dst_notblocked(5001, first_host, second_host)
        open(self.acls_config, 'w').write(self.get_config(acls=self.ACLS_OVERRIDE))
        self.verify_hup_faucet()
        self.verify_tp_dst_blocked(5001, first_host, second_host)

    def test_port5002_notblocked(self):
        """Test that TCP port 5002 is not blocked."""
        self.ping_all_when_learned()
        first_host, second_host = self.net.hosts[0:2]
        self.verify_tp_dst_blocked(5002, first_host, second_host)
        open(self.acls_config, 'w').write(self.get_config(acls=self.ACLS_OVERRIDE))
        self.verify_hup_faucet()
        self.verify_tp_dst_notblocked(5002, first_host, second_host)


class FaucetGroupTableTest(FaucetUntaggedTest):

    CONFIG = """
        group_table: True
        interfaces:
            %(port_1)d:
                native_vlan: 100
                description: "b1"
            %(port_2)d:
                native_vlan: 100
                description: "b2"
            %(port_3)d:
                native_vlan: 100
                description: "b3"
            %(port_4)d:
                native_vlan: 100
                description: "b4"
"""

    def test_group_exist(self):
        self.assertEqual(
            100,
            self.get_group_id_for_matching_flow(
                {u'dl_vlan': u'100', u'dl_dst': u'ff:ff:ff:ff:ff:ff'},
                table_id=self.FLOOD_TABLE))


class FaucetTaggedGroupTableTest(FaucetTaggedTest):

    CONFIG = """
        group_table: True
        interfaces:
            %(port_1)d:
                tagged_vlans: [100]
                description: "b1"
            %(port_2)d:
                tagged_vlans: [100]
                description: "b2"
            %(port_3)d:
                tagged_vlans: [100]
                description: "b3"
            %(port_4)d:
                tagged_vlans: [100]
                description: "b4"
"""

    def test_group_exist(self):
        self.assertEqual(
            100,
            self.get_group_id_for_matching_flow(
                {u'dl_vlan': u'100', u'dl_dst': u'ff:ff:ff:ff:ff:ff'},
                table_id=self.FLOOD_TABLE))


class FaucetGroupTableUntaggedIPv4RouteTest(FaucetUntaggedTest):

    CONFIG_GLOBAL = """
vlans:
    100:
        description: "untagged"
        faucet_vips: ["10.0.0.254/24"]
        routes:
            - route:
                ip_dst: "10.0.1.0/24"
                ip_gw: "10.0.0.1"
            - route:
                ip_dst: "10.0.2.0/24"
                ip_gw: "10.0.0.2"
            - route:
                ip_dst: "10.0.3.0/24"
                ip_gw: "10.0.0.2"
"""
    CONFIG = """
        arp_neighbor_timeout: 2
        max_resolve_backoff_time: 1
        group_table_routing: True
        interfaces:
            %(port_1)d:
                native_vlan: 100
                description: "b1"
            %(port_2)d:
                native_vlan: 100
                description: "b2"
            %(port_3)d:
                native_vlan: 100
                description: "b3"
            %(port_4)d:
                native_vlan: 100
                description: "b4"
"""

    def test_untagged(self):
        host_pair = self.net.hosts[:2]
        first_host, second_host = host_pair
        first_host_routed_ip = ipaddress.ip_interface(u'10.0.1.1/24')
        second_host_routed_ip = ipaddress.ip_interface(u'10.0.2.1/24')
        self.verify_ipv4_routing(
            first_host, first_host_routed_ip,
            second_host, second_host_routed_ip,
            with_group_table=True)
        self.swap_host_macs(first_host, second_host)
        self.verify_ipv4_routing(
            first_host, first_host_routed_ip,
            second_host, second_host_routed_ip,
            with_group_table=True)


class FaucetGroupUntaggedIPv6RouteTest(FaucetUntaggedTest):

    CONFIG_GLOBAL = """
vlans:
    100:
        description: "untagged"
        faucet_vips: ["fc00::1:254/112"]
        routes:
            - route:
                ip_dst: "fc00::10:0/112"
                ip_gw: "fc00::1:1"
            - route:
                ip_dst: "fc00::20:0/112"
                ip_gw: "fc00::1:2"
            - route:
                ip_dst: "fc00::30:0/112"
                ip_gw: "fc00::1:2"
"""

    CONFIG = """
        arp_neighbor_timeout: 2
        max_resolve_backoff_time: 1
        group_table_routing: True
        interfaces:
            %(port_1)d:
                native_vlan: 100
                description: "b1"
            %(port_2)d:
                native_vlan: 100
                description: "b2"
            %(port_3)d:
                native_vlan: 100
                description: "b3"
            %(port_4)d:
                native_vlan: 100
                description: "b4"
"""

    def test_untagged(self):
        host_pair = self.net.hosts[:2]
        first_host, second_host = host_pair
        first_host_ip = ipaddress.ip_interface(u'fc00::1:1/112')
        second_host_ip = ipaddress.ip_interface(u'fc00::1:2/112')
        first_host_routed_ip = ipaddress.ip_interface(u'fc00::10:1/112')
        second_host_routed_ip = ipaddress.ip_interface(u'fc00::20:1/112')
        self.verify_ipv6_routing_pair(
            first_host, first_host_ip, first_host_routed_ip,
            second_host, second_host_ip, second_host_routed_ip,
            with_group_table=True)
        self.swap_host_macs(first_host, second_host)
        self.verify_ipv6_routing_pair(
            first_host, first_host_ip, first_host_routed_ip,
            second_host, second_host_ip, second_host_routed_ip,
            with_group_table=True)


class FaucetEthSrcMaskTest(FaucetUntaggedTest):
    CONFIG_GLOBAL = """
vlans:
    100:
        description: "untagged"

acls:
    1:
        - rule:
            eth_src: 0e:0d:00:00:00:00/ff:ff:00:00:00:00
            actions:
                allow: 1
        - rule:
            actions:
                allow: 0
"""
    CONFIG = """
        interfaces:
            %(port_1)d:
                native_vlan: 100
                description: "b1"
                acl_in: 1
            %(port_2)d:
                native_vlan: 100
                description: "b2"
            %(port_3)d:
                native_vlan: 100
                description: "b3"
            %(port_4)d:
                native_vlan: 100
                description: "b4"
"""

    def test_untagged(self):
        first_host, second_host = self.net.hosts[0:2]
        first_host.setMAC('0e:0d:00:00:00:99')
        self.assertEqual(0, self.net.ping((first_host, second_host)))
        self.wait_nonzero_packet_count_flow(
            {u'dl_src': u'0e:0d:00:00:00:00/ff:ff:00:00:00:00'},
            table_id=self.PORT_ACL_TABLE)


class FaucetDestRewriteTest(FaucetUntaggedTest):
    CONFIG_GLOBAL = """
vlans:
    100:
        description: "untagged"

acls:
    1:
        - rule:
            dl_dst: "00:00:00:00:00:02"
            actions:
                allow: 1
                output:
                    dl_dst: "00:00:00:00:00:03"
        - rule:
            actions:
                allow: 1
"""
    CONFIG = """
        interfaces:
            %(port_1)d:
                native_vlan: 100
                description: "b1"
                acl_in: 1
            %(port_2)d:
                native_vlan: 100
                description: "b2"
            %(port_3)d:
                native_vlan: 100
                description: "b3"
            %(port_4)d:
                native_vlan: 100
                description: "b4"
"""

    def test_untagged(self):
        first_host, second_host = self.net.hosts[0:2]
        # we expect to see the rewritten mac address.
        tcpdump_filter = ('icmp and ether dst 00:00:00:00:00:03')
        tcpdump_txt = self.tcpdump_helper(
            second_host, tcpdump_filter, [
                lambda: first_host.cmd(
                    'arp -s %s %s' % (second_host.IP(), '00:00:00:00:00:02')),
                lambda: first_host.cmd('ping -c1 %s' % second_host.IP())])
        self.assertTrue(re.search(
            '%s: ICMP echo request' % second_host.IP(), tcpdump_txt))

    def verify_dest_rewrite(self, source_host, overridden_host, rewrite_host, tcpdump_host):
        overridden_host.setMAC('00:00:00:00:00:02')
        rewrite_host.setMAC('00:00:00:00:00:03')
        rewrite_host.cmd('arp -s %s %s' % (overridden_host.IP(), overridden_host.MAC()))
        rewrite_host.cmd('ping -c1 %s' % overridden_host.IP())
        self.wait_until_matching_flow(
            {u'dl_dst': u'00:00:00:00:00:03'},
            table_id=self.ETH_DST_TABLE,
            actions=[u'OUTPUT:%u' % self.port_map['port_3']])
        tcpdump_filter = ('icmp and ether src %s and ether dst %s' % (
            source_host.MAC(), rewrite_host.MAC()))
        tcpdump_txt = self.tcpdump_helper(
            tcpdump_host, tcpdump_filter, [
                lambda: source_host.cmd(
                    'arp -s %s %s' % (rewrite_host.IP(), overridden_host.MAC())),
                # this will fail if no reply
                lambda: self.one_ipv4_ping(
                    source_host, rewrite_host.IP(), require_host_learned=False)])
        # ping from h1 to h2.mac should appear in third host, and not second host, as
        # the acl should rewrite the dst mac.
        self.assertFalse(re.search(
            '%s: ICMP echo request' % rewrite_host.IP(), tcpdump_txt))

    def test_switching(self):
        """Tests that a acl can rewrite the destination mac address,
           and the packet will only go out the port of the new mac.
           (Continues through faucet pipeline)
        """
        source_host, overridden_host, rewrite_host = self.net.hosts[0:3]
        self.verify_dest_rewrite(
            source_host, overridden_host, rewrite_host, overridden_host)


@unittest.skip('use_idle_timeout unreliable')
class FaucetWithUseIdleTimeoutTest(FaucetUntaggedTest):
    CONFIG_GLOBAL = """
vlans:
    100:
        description: "untagged"

"""
    CONFIG = """
        timeout: 1
        use_idle_timeout: true
        interfaces:
            %(port_1)d:
                native_vlan: 100
                description: "b1"
            %(port_2)d:
                native_vlan: 100
                description: "b2"
            %(port_3)d:
                native_vlan: 100
                description: "b3"
            %(port_4)d:
                native_vlan: 100
                description: "b4"
"""

    def wait_for_host_removed(self, host, in_port, timeout=5):
        for _ in range(timeout):
            if not self.host_learned(host, in_port=in_port, timeout=1):
                return
        self.fail('host %s still learned' % host)

    def wait_for_flowremoved_msg(self, src_mac=None, dst_mac=None, timeout=30):
        pattern = "OFPFlowRemoved"
        mac = None
        if src_mac:
            pattern = "OFPFlowRemoved(.*)'eth_src': '%s'" % src_mac
            mac = src_mac
        if dst_mac:
            pattern = "OFPFlowRemoved(.*)'eth_dst': '%s'" % dst_mac
            mac = dst_mac
        for _ in range(timeout):
            for _, debug_log in self._get_ofchannel_logs():
                if re.search(pattern, open(debug_log).read()):
                    return
            time.sleep(1)
        self.fail('Not received OFPFlowRemoved for host %s' % mac)

    def wait_for_host_log_msg(self, host_mac, msg, timeout=15):
        controller = self._get_controller()
        count = 0
        for _ in range(timeout):
            count = controller.cmd('grep -c "%s %s" %s' % (
                msg, host_mac, self.env['faucet']['FAUCET_LOG']))
            if int(count) != 0:
                break
            time.sleep(1)
        self.assertGreaterEqual(
            int(count), 1, 'log msg "%s" for host %s not found' % (msg, host_mac))

    def test_untagged(self):
        self.ping_all_when_learned()
        first_host, second_host = self.net.hosts[:2]
        self.swap_host_macs(first_host, second_host)
        for host, port in (
                (first_host, self.port_map['port_1']),
                (second_host, self.port_map['port_2'])):
            self.wait_for_flowremoved_msg(src_mac=host.MAC())
            self.require_host_learned(host, in_port=int(port))


@unittest.skip('use_idle_timeout unreliable')
class FaucetWithUseIdleTimeoutRuleExpiredTest(FaucetWithUseIdleTimeoutTest):

    def test_untagged(self):
        """Host that is actively sending should have its dst rule renewed as the
        rule expires. Host that is not sending expires as usual.
        """
        self.ping_all_when_learned()
        first_host, second_host, third_host, fourth_host = self.net.hosts
        self.host_ipv4_alias(first_host, ipaddress.ip_interface(u'10.99.99.1/24'))
        first_host.cmd('arp -s %s %s' % (second_host.IP(), second_host.MAC()))
        first_host.cmd('timeout 120s ping -I 10.99.99.1 %s &' % second_host.IP())
        for host in (second_host, third_host, fourth_host):
            self.host_drop_all_ips(host)
        self.wait_for_host_log_msg(first_host.MAC(), 'refreshing host')
        self.assertTrue(self.host_learned(
            first_host, in_port=int(self.port_map['port_1'])))
        for host, port in (
                (second_host, self.port_map['port_2']),
                (third_host, self.port_map['port_3']),
                (fourth_host, self.port_map['port_4'])):
            self.wait_for_flowremoved_msg(src_mac=host.MAC())
            self.wait_for_host_log_msg(host.MAC(), 'expiring host')
            self.wait_for_host_removed(host, in_port=int(port))


class FaucetAuthenticationTest(FaucetTest):
    """Base class for the authentication tests """

    RUN_GAUGE = False
    pids = {}

<<<<<<< HEAD
    N_UNTAGGED = 5
    N_TAGGED = 0

    auth_server_port = 0

=======
    auth_server_port = 0

    max_hosts = 3

>>>>>>> affc878a
    def tearDown(self):
        if self.net is not None:
            host = self.net.hosts[0]
            print "about to kill everything"
            for name, pid in self.pids.iteritems():
                host.cmd('kill ' + str(pid))

            self.net.stop()
<<<<<<< HEAD
=======
        super(FaucetAuthenticationTest, self).tearDown()
>>>>>>> affc878a

    def setup_hosts(self, hosts):
        """Create wpa_supplicant config file for each authenticating host.
        Args:
            hosts (list<mininet.host>): host to create config for.
        """
        i = 0
        for host in hosts:
<<<<<<< HEAD
            username = 'host11{0}user'.format(i)
            password = 'host11{0}pass'.format(i)
=======
            username = 'hostuser{}'.format(i)
            password = 'hostpass{}'.format(i)
>>>>>>> affc878a
            i += 1

            wpa_conf = '''ctrl_interface=/var/run/wpa_supplicant
ctrl_interface_group=0
eapol_version=2
ap_scan=0
network={
key_mgmt=IEEE8021X
eap=TTLS MD5
identity="%s"
anonymous_identity="%s"
password="%s"
phase1="auth=MD5"
phase2="auth=PAP password=password"
eapol_flags=0
}''' % (username, username, password)
            host.cmd('''echo '{0}' > {1}/{2}.conf'''.format(wpa_conf, self.tmpdir, host.defaultIntf()))
 
    def get_users(self):
        """Get the hosts that are users (ie not the portal or controller hosts)
        Returns:
            list<mininet.host>
        """
        users = []
        for host in self.net.hosts:
            if host.name.startswith("h"):
                users.append(host)
        return users

    def find_host(self, hostname):
        """Find a host when given the name
        Args:
            hostname (str): name of host to find.
        """
        for host in self.net.hosts:
            if host.name == hostname:
                return host
        return None

<<<<<<< HEAD
    def logoff_dot1x(self, host, intf=None):
=======
    def logoff_dot1x(self, host, intf=None, wait=True):
>>>>>>> affc878a
        if intf is None:
            intf = host.defaultIntf()

        start_reload_count = self.get_configure_count()

        host.cmd('wpa_cli -i %s logoff' % intf)
<<<<<<< HEAD
        time.sleep(5)
        end_reload_count = self.get_configure_count()

        self.assertGreater(end_reload_count, start_reload_count)

    def logon_dot1x(self, host, intf=None):
=======
        if wait:
            time.sleep(5)
            end_reload_count = self.get_configure_count()

            self.assertGreater(end_reload_count, start_reload_count)

    def logon_dot1x(self, host, intf=None, netns=None, wait=True):
>>>>>>> affc878a
        """Log on a host using dot1x
        Args:
            host (mininet.host): host to logon.
            intf (str): interface to logon with. if None uses host.defaultIntf()
        """

        if intf is None:
            intf = host.defaultIntf()

        for direction in ['in', 'out']:
            tcpdump_args = ' '.join((
                '-Q', direction,
                '-s 0',
                '-e',
                '-n',
                '-U',
                '-q',
                '-i %s' % intf,
                '-w %s/%s-%s.cap' % (self.tmpdir, intf, direction),
                '>/dev/null',
                '2>/dev/null',
            ))
<<<<<<< HEAD
            host.cmd('tcpdump %s &' % tcpdump_args)
=======
            cmd = 'tcpdump %s &' % tcpdump_args
            if netns is None:
                host.cmd(cmd)
            else:
                host.cmdPrint('ip netns exec %s %s' % (netns, cmd))
>>>>>>> affc878a
            self.pids['%s-%s-%s-tcpdump' % (host.name, intf, direction)] = host.lastPid

        start_reload_count = self.get_configure_count()

<<<<<<< HEAD
        cmd = "wpa_supplicant -i{1} -Dwired -c{0}/{1}.conf > {0}/wpa-{1}.log 2>&1 &".format(self.tmpdir, intf)
        host.cmd(cmd)
        self.pids['wpa_supplicant-%s-%s' % (host.name, intf)] = host.lastPid
        cmd = "ip addr flush {1} && dhcpcd --timeout 60 {1}".format(host.name, intf)
        host.cmd(cmd)

        end_reload_count = self.get_configure_count()
        self.assertGreater(end_reload_count, start_reload_count)

    def relogon_dot1x(self, host, intf=None):
=======
        cmd = "wpa_supplicant -i{1} -Dwired -c{0}/{1}.conf -f {0}/wpa-{1}.log &".format(self.tmpdir, intf)
        if netns is None:
            host.cmd(cmd)
        else:
            host.cmdPrint('ip netns exec %s %s' %(netns , cmd))
        self.pids['wpa_supplicant-%s-%s' % (host.name, intf)] = host.lastPid

        # TODO make this loop a function so can be used by relogin.
        # TODO also probably add a more specific regex, and to be able to handle different conditions. e.g. authenticating.

        new_status = self.wpa_cli_status(host, intf)
        for i in range(20):
            if new_status == 'CONNECTING':
                if not wait:
                    print('not waiting')
                    break
            elif new_status == 'HELD':
                print('logging attemot failed. trying again')
                host.cmdPrint('wpa_cli -i %s logon' % intf)
            elif 'AUTHENTICATED' != new_status:
                break
            time.sleep(1)
            print('login attempt failed. trying again.')
            new_status = host.cmd('wpa_cli -i %s status' % intf)
            print(new_status)
        background_dhcpcd = ''
        if wait:
            background_dhcpcd = '&'
        cmds = ["ip addr flush %s" % intf, "dhcpcd --timeout 60 %s" % intf]
        for cmd in cmds:
            if netns is None:
                host.cmd(cmd)
            else:
                host.cmdPrint('ip netns exec %s %s' % (netns, cmd))

        host.defaultIntf().updateIP()
        if wait:
            end_reload_count = self.get_configure_count()
            self.assertGreater(end_reload_count, start_reload_count, 'Host: %s. Intf: %s MAC: %s didn\'t cause config reload. wpa_cli status: %s.' % (host, intf, host.MAC(), new_status))

    def wpa_cli_status(self, host, intf=None):
        if intf is None:
            intf = host.defautlIntf()
        status = host.cmd('wpa_cli -i %s status' % intf)
        
        pattern = 'Supplicant PAE state=\S*'
        for l in status.split('\n'):
            match = re.search(pattern, l)
            if match:
                return match.group(0).split('=')[1]


    def relogon_dot1x(self, host, intf=None, wait=True):
>>>>>>> affc878a
        """Log on a host using dot1x that has already logged on once.
        (tcpdump/wpa_supplicant already started, and has an ip address)
        """
        if intf is None:
            intf = host.defaultIntf()
<<<<<<< HEAD

        start_reload_count = self.get_configure_count()

        host.cmd('wpa_cli -i %s logon' % intf)
        time.sleep(5)

        end_reload_count = self.get_configure_count()
        self.assertGreater(end_reload_count, start_reload_count)

    def fail_ping_ipv4(self, host, dst, retries=3, intf=None):
        """Try to ping to a destination from a host. This should fail on all the retries
=======
        start_reload_count = self.get_configure_count()
        old_status = host.cmd('wpa_cli -i %s status' % intf)
        host.cmdPrint('wpa_cli -i %s logon > %s/wpa_cli-%s.log 2>&1' % (intf, self.tmpdir, host.name))

        new_status = self.wpa_cli_status(host, intf)
        for i in range(40):
            if new_status == 'CONNECTING':
                if not wait:
                    break
                time.sleep(1)
            elif new_status == 'AUTHENTICATED':
                time.sleep(5)
                break
            elif new_status == 'AUTHENTICATING':
                time.sleep(1)
            else:
                time.sleep(1)
                print('relogin attempt failed. trying again.')
                host.cmdPrint('wpa_cli -i %s logon' % intf)

            new_status = self.wpa_cli_status(host, intf)
            print(new_status)

        print('relogon took %d loops' % i)
        if wait:
            end_reload_count = self.get_configure_count()
            self.assertGreater(end_reload_count, start_reload_count, 'Host: %s. Intf: %s MAC: %s didn\'t cause config reload. wpa_cli status: %s.\nOld Status: %s' % (host, intf, host.MAC(), new_status, old_status))

    def fail_ping_ipv4(self, host, dst, retries=1, intf=None, netns=None):
        """Try to ping to a destination from a host.
>>>>>>> affc878a
        Args:
            host (mininet.host): source host.
            dst (str): destination ip address.
            retries (int): number of attempts.
            intf (str): interface to ping with, if none uses host.defaultIntf()
        """
<<<<<<< HEAD
        with self.assertRaises(AssertionError) as cm: 
            self.one_ipv4_ping(host, dst, retries, require_host_learned=False, intf=intf)
        self.assertEqual(1, 1, 'host %s intface %s should not be able to ping %s' % (host, intf, dst))
=======
        for i in range(retries):
            try:
                self.one_ipv4_ping(host, dst, retries=1, require_host_learned=False, intf=intf, netns=netns)
            except AssertionError:
                return
            time.sleep(1)
        self.fail('host %s + interface %s should not be able to ping %s' % (host.name, intf, dst))
>>>>>>> affc878a

    def check_http_connection(self, host, retries=3):
        """Test the http connectivity by wget-ing a webpage on 10.0.0.2
        Args:
            host (mininet.host): source.
            retries (int): number of attempts.
        Returns:
            True if download successful. False otherwise."""
        for _ in range(retries):
            # pylint: disable=no-member
            result = host.cmd("wget --output-document=- --quiet 10.0.0.2:{}/index.txt".format(self.ws_port))
            if re.search("This is a text file on a webserver", result) is not None:
                return True
        return False

    def run_controller(self, host):
        """Starts the authentication controller app.
        Args:
            host (mininet.host): host to start app on (generally the controller)
        """
        print 'Starting Controller ....'
        with open('/faucet-src/tests/config/auth.yaml', 'r') as f:
            httpconfig = f.read()

        config_values = {}
        config_values['tmpdir'] = self.tmpdir
        config_values['promport'] = self.prom_port
        config_values['listenport'] = self.auth_server_port
        config_values['logger_location'] = self.tmpdir + '/auth_app.log'
<<<<<<< HEAD

=======
        config_values['portal'] = self.net.hosts[0].name
>>>>>>> affc878a
        host.cmd('echo "%s" > %s/auth.yaml' % (httpconfig % config_values, self.tmpdir))
        host.cmd('cp -r /faucet-src %s/' % self.tmpdir)


        host.cmd('echo "%s" > %s/base-acls.yaml' % (self.CONFIG_BASE_ACL, self.tmpdir))

        faucet_acl = self.tmpdir + '/faucet-acl.yaml'
        base = self.tmpdir + '/base-acls.yaml'

        host.cmd('python3.5 {0}/faucet-src/faucet/rule_manager.py {1} {2} > {0}/rule_man.log 2> {0}/rule_man.err'.format(self.tmpdir, base, faucet_acl))
<<<<<<< HEAD

        pid = int(open(host.pid_file, 'r').read())
=======
        pid = int(open(host.pid_file, 'r').read())
        open('%s/contr_pid' % self.tmpdir, 'w').write(str(pid))
>>>>>>> affc878a
        os.kill(pid, signal.SIGHUP)
        # send signal to faucet here. as we have just generated new acls. and it is already running.

        host.cmd('python3.5 {0}/faucet-src/faucet/auth_app.py --config  {0}/auth.yaml  > {0}/auth_app.txt 2> {0}/auth_app.err &'.format(self.tmpdir))
        print 'authentication controller app started'
        self.pids['auth_server'] = host.lastPid

        tcpdump_args = ' '.join((
            '-s 0',
            '-e',
            '-n',
            '-U',
            '-q',
            '-i %s-eth0' % host.name,
            '-w %s/%s-eth0.cap' % (self.tmpdir, host.name),
            '>/dev/null',
            '2>/dev/null',
        ))
        host.cmd('tcpdump %s &' % tcpdump_args)

        self.pids['tcpdump'] = host.lastPid

        print 'Controller started.'

<<<<<<< HEAD
=======
    def create_hostapd_users_file(self, num_hosts):
        conf = ''
        for i in range(num_hosts):
            conf = '''%s\n"hostuser%d"   MD5     "hostpass%d"''' % (conf, i, i)

        with open('%s/hostapd-d1xf/hostapd/hostapd.eap_user' % self.tmpdir, 'w+') as f:
            f.write(conf)

>>>>>>> affc878a
    def run_hostapd(self, host):
        """Compiles and starts the hostapd process.
        Args:
            host (mininet.host): host to run hostapd on.
        """
        # TODO fix this monstrosity, of compiling the program in the test.

        # TODO fix this hack, (collisions also possible)
        # pylint: disable=no-member
<<<<<<< HEAD
        contr_num = int(self.net.controller.name.split('-')[1]) % 255

        print 'Starting hostapd ....'
        # create the hostapd config file
        host.cmd('''echo "interface={0}-eth0\n
=======

        contr_num = int(self.net.controller.name.split('-')[1]) % 255

        print 'Compiling hostapd ....'
        # create the hostapd config files
        hostapd_config_cmd = ''
        for vlan_id in range(3, 3 + self.max_hosts):
            host.cmd('''echo "interface={0}-eth0.{2}\n
>>>>>>> affc878a
driver=wired\n
logger_stdout=-1\n
logger_stdout_level=0\n
ieee8021x=1\n
eap_reauth_period=3600\n
use_pae_group_addr=0\n
eap_server=1\n
<<<<<<< HEAD
eap_user_file=/root/hostapd-d1xf/hostapd/hostapd.eap_user\n" > {1}/{0}-wired.conf'''.format(host.name, self.tmpdir))

        # compile hostapd with the new ip address and port of the authentication controller app.
        host.cmd('cp -r /root/hostapd-d1xf/ {}/hostapd-d1xf'.format(self.tmpdir))
        host.cmd(r'''sed -ie  's/127\.0\.0\.1/192\.168\.{0}\.3/g' {1}/hostapd-d1xf/src/eap_server/eap_server.c && \
sed -ie  's/127\.0\.0\.1/192\.168\.{0}\.3/g' {1}/hostapd-d1xf/src/eapol_auth/eapol_auth_sm.c && \
sed -ie 's/8080/{2}/g' {1}/hostapd-d1xf/src/eap_server/eap_server.c && \
sed -ie 's/8080/{2}/g' {1}/hostapd-d1xf/src/eapol_auth/eapol_auth_sm.c && \
cd {1}/hostapd-d1xf/hostapd && \
make'''.format(contr_num, self.tmpdir, self.auth_server_port))

        # start hostapd
        host.cmd('{0}/hostapd-d1xf/hostapd/hostapd -d {0}/{1}-wired.conf > {0}/hostapd.out 2>&1 &'.format(self.tmpdir, host.name))
=======
eap_user_file={1}/hostapd-d1xf/hostapd/hostapd.eap_user\n" > {1}/{0}-v{2}-wired.conf'''.format(host.name, self.tmpdir, vlan_id))
            hostapd_config_cmd = hostapd_config_cmd + ' {0}/{1}-v{2}-wired.conf'.format(self.tmpdir, host.name, vlan_id)

            host.cmdPrint('ip link add link {0}-eth0 name {0}-eth0.{1} type vlan id {1}'.format(host.name, vlan_id))
            host.cmd('ip link set {0}-eth0.{1} up'.format(host.name, vlan_id))

        # compile hostapd with the new ip address and port of the authentication controller app.
        host.cmd('cp -r /root/hostapd-d1xf/ {}/hostapd-d1xf'.format(self.tmpdir))
        host.cmd(r'''sed -ie  's/127.0\.0\.1/192\.168\.{0}\.3/g' {1}/hostapd-d1xf/src/eap_server/eap_server.c && \
sed -ie  's/127\.0\.0\.1/192\.168\.{0}\.3/g' {1}/hostapd-d1xf/src/eapol_auth/eapol_auth_sm.c && \
sed -ie 's/8080/{2}/g' {1}/hostapd-d1xf/src/eap_server/eap_server.c && \
sed -ie 's/8080/{2}/g' {1}/hostapd-d1xf/src/eapol_auth/eapol_auth_sm.c && \
sed -ie 's/free(identity)/\/\/free(identity)/g' {1}/hostapd-d1xf/src/eap_server/eap_server.c && \
sed -ie 's/free(identity)/\/\/free(identity)/g' {1}/hostapd-d1xf/src/eapol_auth/eapol_auth_sm.c && \
cd {1}/hostapd-d1xf/hostapd && \
make'''.format(contr_num, self.tmpdir, self.auth_server_port))
        print 'Starting hostapd ....'
        
        self.create_hostapd_users_file(self.max_hosts)       
        
        # start hostapd
        host.cmd('{0}/hostapd-d1xf/hostapd/hostapd -d {1} > {0}/hostapd.out 2>&1 &'.format(self.tmpdir, hostapd_config_cmd))
>>>>>>> affc878a
        self.pids['hostapd'] = host.lastPid

        tcpdump_args = ' '.join((
            '-s 0',
            '-e',
            '-n',
            '-U',
            '-q',
            '-i %s-eth1' % host.name,
            '-w %s/%s-eth1.cap' % (self.tmpdir, host.name),
            '>/dev/null',
            '2>/dev/null',
        ))
        host.cmd('tcpdump %s &' % tcpdump_args)
        self.pids['p1-tcpdump'] = host.lastPid

        tcpdump_args = ' '.join((
            '-s 0',
            '-e',
            '-n',
            '-U',
            '-q',
            '-i %s-eth0' % host.name,
            '-w %s/%s-eth0.cap' % (self.tmpdir, host.name),
            '>/dev/null',
            '2>/dev/null',
        ))
        host.cmd('tcpdump %s &' % tcpdump_args)
        self.pids['p0-tcpdump'] = host.lastPid

<<<<<<< HEAD
=======

        host.cmd('ping -i 0.1 10.0.0.2 &')
        self.pids['p0-ping'] = host.lastPid


>>>>>>> affc878a
    def make_dhcp_config(self, filename, intf, gw, dns):
        """Create configuration file for udhcpd.
        Args:
            filename (str): name of config file.
            intf: interface of server to listen on.
            gw (str): ip address of gateway
            dns (str): ip address of dns server
        """
        dns_template = """
<<<<<<< HEAD
start       10.0.0.20
=======
start       10.0.0.10
>>>>>>> affc878a
end     10.0.0.250
option  subnet  255.255.255.0
option  domain  local
option  lease   300  # seconds
"""

        # Create a DHCP configuration file
        config = (
            'interface %s' % intf,
            dns_template,
            'option router %s' % gw,
            'option dns %s' % dns,
            '')
        with open(filename, 'w') as f:
            f.write('\n'.join(config))

    def start_dhcp_server(self, host, gw, dns):
        """Start DHCP server (udhcp) on host with specified DNS server
        Args:
            host (mininet.host): host to run udhcp server on.
            intf: interface of server to listen on.
            gw (str): ip address of gateway
            dns (str): ip address of dns server
        """
        print('* Starting DHCP server on', host, 'at', host.IP(), '\n')
        dhcp_config = '/tmp/%s-udhcpd.conf' % host
        self.make_dhcp_config(dhcp_config, host.defaultIntf(), gw, dns)
        host.cmd('udhcpd -f', dhcp_config,
                 '> %s/%s-dhcp.log 2>&1  &' % (self.tmpdir, host))

        tcpdump_args = ' '.join((
            '-s 0',
            '-e',
            '-n',
            '-U',
            '-q',
            '-i %s-eth0' % host.name,
            '-w %s/%s-eth0.cap' % (self.tmpdir, host.name),
            '>/dev/null',
            '2>/dev/null',
        ))
        host.cmd('tcpdump %s &' % tcpdump_args)
        self.pids['i-tcpdump'] = host.lastPid


    def setup(self):
        super(FaucetAuthenticationTest, self).setUp()


class FaucetAuthenticationSingleSwitchTest(FaucetAuthenticationTest):
    """Base Test class for single switch topology
    """
    ws_port = 0
    clients = []
<<<<<<< HEAD

    CONFIG_GLOBAL = """
vlans:
    100:
        description: "untagged"

include:
    - {tmpdir}/faucet-acl.yaml
"""

    CONFIG_BASE_ACL = """
# these 2 won't be directly in the end file, as their own acl. but included in others.
redirect_1x: &_redirect_1x
    - rule:
        dl_type: 0x888e
        actions:
            allow: 1
            output:
                dl_dst: 70:6f:72:74:61:6c
redirect_all: &_redirect_all
    - rule:
        actions:
            allow: 1
            output:
                dl_dst: 70:6f:72:74:61:6c 

acls: # acls to keep in the end file.
    port_faucet-1_3:
        - *_redirect_1x
        - authed-rules
        - *_redirect_all

    port_faucet-1_4:
        - rule:
            dl_dst: '44:44:44:44:44:44'
            actions:
                allow: 1
        - *_redirect_1x
        - authed-rules
        - *_redirect_all

    port_faucet-1_5:
        - *_redirect_1x
        - authed-rules
        - *_redirect_all
"""

    CONFIG = """
        interfaces:
            %(port_1)d:
                name: portal
                native_vlan: 100
            %(port_2)d:
                name: gateway
                native_vlan: 100
            %(port_3)d:
                name: host1
                native_vlan: 100
                acl_in: port_faucet-1_%(port_3)d
            %(port_4)d:
                name: host2
                native_vlan: 100
                acl_in: port_faucet-1_%(port_4)d
            %(port_5)d:
                name: host3
                native_vlan: 100
                acl_in: port_faucet-1_%(port_5)d
"""
    ACL_CONFIG = """acls:
    port_faucet-1_%(port_3)d:
        - rule:
            actions:
                allow: 0
    port_faucet-1_%(port_4)d:
        - rule:
            actions:
                allow: 0
    port_faucet-1_%(port_5)d:
        - rule:
            actions:
                allow: 0"""

    def setUp(self):
        super(FaucetAuthenticationSingleSwitchTest, self).setUp()
       
        self.topo = self.topo_class(
            self.ports_sock, dpid=self.dpid, n_tagged=0, n_untagged=5)
=======
    N_UNTAGGED = 5
    N_TAGGED = 0
    max_hosts = 3
    CONFIG_GLOBAL = faucet_mininet_test_util.gen_config_global(max_hosts)
    CONFIG_BASE_ACL = faucet_mininet_test_util.gen_base_config(max_hosts)
    CONFIG = faucet_mininet_test_util.gen_config(max_hosts)
    port_map = faucet_mininet_test_util.gen_port_map(N_UNTAGGED + N_TAGGED)

    def setUp(self):
        super(FaucetAuthenticationSingleSwitchTest, self).setUp()
        self.topo = self.topo_class(
            self.ports_sock, dpid=self.dpid, n_tagged=self.N_TAGGED, n_untagged=self.N_UNTAGGED)
>>>>>>> affc878a

        port = 0
        # TODO fix this hack, (hostapd hardcoded portnumber)
        while port <= 9999:
            port, _ = faucet_mininet_test_util.find_free_port(
                self.ports_sock, self._test_name())
       
<<<<<<< HEAD
=======
        # do the base config thing here.
        open(self.tmpdir + '/faucet-acl.yaml', 'w').write(faucet_mininet_test_util.gen_faucet_acl(self.max_hosts) % self.port_map)

>>>>>>> affc878a
        self.auth_server_port = port
        self.start_net()
        self.start_programs()

    def start_programs(self):
        """Start the authentication controller app, hostapd, dhcp server, 'internet' webserver
        """
        # pylint: disable=unbalanced-tuple-unpacking
<<<<<<< HEAD
        portal, interweb, h0, h1, h2 = self.net.hosts
        # pylint: disable=no-member
        pid = int(open(self.net.controller.pid_file, 'r').read())
        self.net.controller.cmd('echo {} > {}/contr_pid'.format(pid, self.tmpdir))
=======
        portal, interweb = self.net.hosts[:2]
        # pylint: disable=no-member
        last_pid = self.net.controller.lastPid
        # pylint: disable=no-member
        self.net.controller.cmd('echo {} > {}/contr_pid'.format(last_pid, self.tmpdir))
        self.pids['faucet'] = last_pid
>>>>>>> affc878a

        # pylint: disable=no-member
        contr_num = int(self.net.controller.name.split('-')[1]) % 255
        self.assertLess(int(contr_num), 255)
        self.net.addLink(
            portal,
            self.net.controller,
            params1={'ip': '192.168.%s.2/24' % contr_num},
            params2={'ip': '192.168.%s.3/24' % contr_num})
<<<<<<< HEAD
        self.one_ipv4_ping(portal, '192.168.%s.3' % contr_num, intf=('%s-eth1' % portal.name))
=======

        portal.cmd('ping -c5 192.168.%s.3' % contr_num)
>>>>>>> affc878a
        self.run_controller(self.net.controller)

        interweb.cmd('echo "This is a text file on a webserver" > index.txt')
        self.ws_port, _ = faucet_mininet_test_util.find_free_port(
            self.ports_sock, self._test_name())

        interweb.cmd('python -m SimpleHTTPServer {0} &'.format(self.ws_port))

        self.clients = self.net.hosts[2:]
        self.setup_hosts(self.clients)

        self.start_dhcp_server(interweb, gw='10.0.0.2', dns='8.8.8.8')

        self.run_hostapd(portal)


class FaucetSingleAuthenticationMultiHostDiffPortTest(FaucetAuthenticationSingleSwitchTest):
    """Check if authenticated and unauthenticated users can communicate and of different authentication methods (1x & cp)"""

    def ping_between_hosts(self, users):
        """Ping between the specified host
        Args:
            users (list<mininet.host>): users to ping between.
                0 & 1 should be authenitcated.
                2 should be unauthenticated,
        """
        for user in users:
            user.defaultIntf().updateIP()

        h0 = users[0]
        h1 = users[1]
        h2 = users[2]
        h1_ip = ipaddress.ip_address(unicode(h1.IP()))
        # h2 will not have an ip via dhcp as they are unauthenticated, so give them one.
        h2.setIP('10.0.12.253')
        h2_ip = ipaddress.ip_address(unicode(h2.IP()))
        # ping between the authenticated hosts
        self.one_ipv4_ping(h0, h1_ip)
        self.one_ipv4_ping(h1, '10.0.0.2')

        #ping between an authenticated host and an unauthenticated host
        self.fail_ping_ipv4(h0, h2_ip)
        self.fail_ping_ipv4(h1, h2_ip)

        ploss = self.net.ping(hosts=[users[0], users[2]], timeout='5')
        self.assertAlmostEqual(ploss, 100)


    def test_onlydot1x(self):
        """Only authenticate through dot1x.
        At first h0 will logon (only h0 can ping), then h1 will logon (both can ping), h1 will then logoff (h0 should still be logged on, h1 logged off)"""
        h0 = self.clients[0]
        h1 = self.clients[1]

        self.logon_dot1x(h0)
        self.one_ipv4_ping(h0, '10.0.0.2')

        h1.setIP('10.0.0.10')

        self.fail_ping_ipv4(h1, '10.0.0.2')

        self.logon_dot1x(h1)
        time.sleep(5)
        self.ping_between_hosts(self.clients)

        self.logoff_dot1x(h1)

        self.fail_ping_ipv4(h1, h0.IP())
        self.fail_ping_ipv4(h1, '10.0.0.2')
        self.one_ipv4_ping(h0, '10.0.0.2')


class FaucetSingleAuthenticationMultiHostPerPortTest(FaucetAuthenticationSingleSwitchTest):
    """Config has multiple authenticating hosts on the same port.
    """
<<<<<<< HEAD
    mac_intf = ''
    def setUp(self):
        super(FaucetSingleAuthenticationMultiHostPerPortTest, self).setUp()
        h0 = self.clients[0]
        self.mac_intf = '%s-mac%u' % (h0.name, 1)
        self.add_macvlan(h0, self.mac_intf)

        username = 'host11{0}user'.format(4)
        password = 'host11{0}pass'.format(4)

        wpa_conf = '''ctrl_interface=/var/run/wpa_supplicant
ctrl_interface_group=0
eapol_version=2
ap_scan=0
network={
key_mgmt=IEEE8021X
eap=TTLS MD5
identity="%s"
anonymous_identity="%s"
password="%s"
phase1="auth=MD5"
phase2="auth=PAP password=password"
eapol_flags=0
}''' % (username, username, password)
        h0.cmd('''echo '{0}' > {1}/{2}.conf'''.format(wpa_conf, self.tmpdir, self.mac_intf))

=======
    mac_interfaces = {} # {'1': intefcae}
    max_vlan_hosts = 2
    def setUp(self):
        super(FaucetSingleAuthenticationMultiHostPerPortTest, self).setUp()
        h0 = self.clients[0]

        for i in range(self.max_vlan_hosts):
            mac_intf = '%s-mac%u' % (h0.name, i)

            self.mac_interfaces[str(i)] = mac_intf

            self.add_macvlan(h0, mac_intf)
            netns =  mac_intf + 'ns'
            h0.cmd('ip netns add %s' % netns)
            h0.cmd('ip link set %s netns %s' % (mac_intf, netns))

            h0.cmd('ip netns exec %s ip link set %s up' % (netns, mac_intf))

            username = 'hostuser{}'.format(i)
            password = 'hostpass{}'.format(i)

            wpa_conf = '''ctrl_interface=/var/run/wpa_supplicant
    ctrl_interface_group=0
    eapol_version=2
    ap_scan=0
    network={
    key_mgmt=IEEE8021X
    eap=TTLS MD5
    identity="%s"
    anonymous_identity="%s"
    password="%s"
    phase1="auth=MD5"
    phase2="auth=PAP password=password"
    eapol_flags=0
    }''' % (username, username, password)
            h0.cmd('''echo '{0}' > {1}/{2}.conf'''.format(wpa_conf, self.tmpdir, mac_intf))

    def tearDown(self):
        h0 = self.clients[0]

        for mac_intf in list(self.mac_interfaces.values()):
            netns = mac_intf + 'ns'
            h0.cmd('ip netns del %s' % netns)
        super(FaucetSingleAuthenticationMultiHostPerPortTest, self).tearDown()

    def get_macvlan_ip(self, h, intf):
        '''Get the IP address of a macvlan that is in an netns
        '''
        netns = intf + 'ns'
        cmd = "ip addr show dev %s" % intf
        ip_result = h.cmd('ip netns exec %s %s' % (netns, cmd))
        return re.findall('[0-9]+\.[0-9]+\.[0-9]+\.[0-9]+', ip_result)[0]

@unittest.skip('broken.')
class FaucetSingleAuthenticationTwoHostsPerPortTest(FaucetSingleAuthenticationMultiHostPerPortTest):

    max_vlan_hosts = 2
>>>>>>> affc878a

    def test_two_hosts_one_port(self):
        h0 = self.clients[0]
        interweb = self.net.hosts[1]

        self.logon_dot1x(h0)
        self.one_ipv4_ping(h0, interweb.IP())
        result = self.check_http_connection(h0)
        self.assertTrue(result)

<<<<<<< HEAD
        self.fail_ping_ipv4(h0, '10.0.0.2', intf=self.mac_intf)

        self.logon_dot1x(h0, intf=self.mac_intf)

        self.one_ipv4_ping(h0, interweb.IP(), intf=self.mac_intf)
=======
        mac_intf = self.mac_interfaces['1']

        self.fail_ping_ipv4(h0, '10.0.0.2', intf=mac_intf)

        self.logon_dot1x(h0, intf=mac_intf)

        self.one_ipv4_ping(h0, interweb.IP(), intf=mac_intf)
>>>>>>> affc878a

        self.logoff_dot1x(h0)
        self.fail_ping_ipv4(h0, '10.0.0.2')

        self.relogon_dot1x(h0)
        self.one_ipv4_ping(h0, interweb.IP())

        self.logoff_dot1x(h0)
        self.fail_ping_ipv4(h0, '10.0.0.2')


<<<<<<< HEAD
=======
class FaucetSingleAuthenticationMultiHostsTest(FaucetAuthenticationSingleSwitchTest):

    def test_multi_hosts_sequential(self):
        """Log X different users on on the different ports sequentially (each should complete before the next starts).
        Then Log them all off. Then back on again.
        """
        interweb = self.net.hosts[1]

        # get each intf going.
        for host in self.clients:
            self.logon_dot1x(host)
            self.one_ipv4_ping(host, interweb.IP(), retries=10)
        print('first logons complete')

        for host in self.clients:
            self.logoff_dot1x(host)
            self.fail_ping_ipv4(host, interweb.IP())
        print('logoffs complete')

        for host in self.clients:
            self.relogon_dot1x(host)
        print('relogons complete')


        passed = False
        for i in range(9):
            try:
                for host in self.clients:
                    print('ping after relogin')
                    self.one_ipv4_ping(host, interweb.IP(), retries=1)
                # if it makes it to here all pings have succeeded.
                passed = True
                break
            except AssertionError as e:
                print(e)
                print('try ping again')
        self.assertTrue(passed)

    def test_multi_hosts_parallel(self):
        """Log X different users on on different ports in parallel.
        Then log them all off, and back on again. Each stage completes before the next.
        """
        interweb = self.net.hosts[1]

        # setup.
        # start tcpdump. (move this from logon to setup host.)
        # start wpa_supplicant

        # log all on.
        for h in self.clients:
            self.logon_dot1x(h, wait=False)
        for h in self.clients:
            h.defaultIntf().updateIP()
            self.one_ipv4_ping(h, interweb.IP(), retries=5)
        # log all off.       
        for h in self.clients:
            self.logoff_dot1x(h, wait=False)
        for h in self.clients:
            self.fail_ping_ipv4(h, interweb.IP(), retries=5)
        # log all back on again
        for h in self.clients:
            self.relogon_dot1x(h, wait=False)
        for h in self.clients:
            h.defaultIntf().updateIP()
            self.one_ipv4_ping(h, interweb.IP(), retries=5)

    def multi_hosts_random_parallel(self):
        """Log X different users on and off randomly on different ports in parallel.
        """
        # How do we check if the host has successfully logged on or not?
        host_status = {}
        for i in range(5):
            for h in self.clients:
                status = self.wpa_cli_status(h)
                r = random.random() 
                if status == 'AUTHENTICATED':
                    # should we logoff?
                    if r <= 0.5:
                        self.logoff_dot1x(h, wait=False)
                        host_status[h.name] = 'logoff'
                elif status == 'LOGOFF':
                    # should we logon?
                    if r <= 0.5:
                        self.relogon_dot1x(h, wait=False)
                        host_status[h.name] = 'logon'
                elif status == 'CONNECTING':
                    pass
                elif status == None:
                    # first time?
                    if r <= 0.5:
                        self.logon_dot1x(h, wait=False)
                        host_status[h.name] = 'logon'
                else:
                    # do not know how to handle the status.
                    self.assertIsNotNone(status)
                    self.assertIsNone(status)
            if i == 1 or i == 3 or i == 4:
                for h in self.clients:
                    # dhcp completed?
                    h.defualtIntf().updateIP()
                    if host_status[h.name] == 'logon':
                        # this in effect gives >5 seconds for the logon to occur
                        self.one_ipv4_ping(h, interweb.IP(), retries=5)
                    elif host_status[h.name] == 'logoff':
                        # this has the effect of giving >5 seconds for logoff to occur.
                        self.fail_ping_ipv4(h, interweb.IP(), retries=5)


class FaucetSingleAuthenticationTenHostsTest(FaucetSingleAuthenticationMultiHostsTest):
    N_UNTAGGED = 12
    max_hosts = N_UNTAGGED - 2

    CONFIG = faucet_mininet_test_util.gen_config(max_hosts)
    CONFIG_GLOBAL = faucet_mininet_test_util.gen_config_global(max_hosts)
    CONFIG_BASE_ACL = faucet_mininet_test_util.gen_base_config(max_hosts)

    port_map = faucet_mininet_test_util.gen_port_map(N_UNTAGGED)


class FaucetSingleAuthenticationTwentyHostsTest(FaucetSingleAuthenticationMultiHostsTest):
    N_UNTAGGED = 22
    max_hosts = N_UNTAGGED - 2

    CONFIG = faucet_mininet_test_util.gen_config(max_hosts)
    CONFIG_GLOBAL = faucet_mininet_test_util.gen_config_global(max_hosts)
    CONFIG_BASE_ACL = faucet_mininet_test_util.gen_base_config(max_hosts)

    port_map = faucet_mininet_test_util.gen_port_map(N_UNTAGGED)


class FaucetSingleAuthentication14HostsTest(FaucetSingleAuthenticationMultiHostsTest):
    N_UNTAGGED = 16
    max_hosts = N_UNTAGGED - 2

    CONFIG = faucet_mininet_test_util.gen_config(max_hosts)
    CONFIG_GLOBAL = faucet_mininet_test_util.gen_config_global(max_hosts)
    CONFIG_BASE_ACL = faucet_mininet_test_util.gen_base_config(max_hosts)

    port_map = faucet_mininet_test_util.gen_port_map(N_UNTAGGED)


class FaucetSingleAuthenticationTenHostsPerPortTest(FaucetSingleAuthenticationMultiHostPerPortTest):

    max_vlan_hosts = 10

    N_UNTAGGED = 12
    max_hosts = N_UNTAGGED - 2

    CONFIG = faucet_mininet_test_util.gen_config(max_hosts)
    CONFIG_GLOBAL = faucet_mininet_test_util.gen_config_global(max_hosts)
    CONFIG_BASE_ACL = faucet_mininet_test_util.gen_base_config(max_hosts)

    port_map = faucet_mininet_test_util.gen_port_map(N_UNTAGGED)


    def test_ten_hosts_one_port_sequential(self):
        """Log 10 different users on on the same port (using macvlans) sequentially (each should complete before the next starts).
        Then Log them all off. Then back on again. This takes a VERY LONG time to complete >15mins. 
        """
        h0 = self.clients[0]
        h1 = self.clients[1]
        h2 = self.clients[2]
        interweb = self.net.hosts[1]
        self.logon_dot1x(h2)
        self.logon_dot1x(h1)
        self.logon_dot1x(h0)

        self.one_ipv4_ping(h0, h1.IP())
        mac_intfs = self.mac_interfaces.values()

        # get each intf going.
        for intf in mac_intfs:
            netns = intf + 'ns'
            self.logon_dot1x(h0, intf=intf, netns=netns)
            macvlan_ip = self.get_macvlan_ip(h0, intf)
            self.assertTrue(macvlan_ip != '')
            self.assertTrue(macvlan_ip is not None)
            self.one_ipv4_ping(h1, macvlan_ip, retries=10)
        print('first logons complete')

        for intf in mac_intfs:
            self.logoff_dot1x(h0, intf=intf)
            macvlan_ip = self.get_macvlan_ip(h0, intf)
            self.fail_ping_ipv4(h0, h2.IP(), intf=intf, netns=intf+'ns')#macvlan_ip)
        print('logoffs complete')
        self.one_ipv4_ping(h0, interweb.IP())

        for intf in mac_intfs[1:]:
            self.relogon_dot1x(h0, intf=intf)
        print('relogons complete')
        self.one_ipv4_ping(h0, interweb.IP())
        print(datetime.now())
        passed = False
        for i in range(9):
            try:
                for intf in mac_intfs[1:]:
                    print('ping after relogin')
                    print(intf)
                    macvlan_ip = self.get_macvlan_ip(h0, intf)
                    print(macvlan_ip)
                    self.one_ipv4_ping(h0, h2.IP(), intf=intf, retries=1, netns=intf+'ns')
                # if it makes it to here all pings have succeeded.
                passed = True
                break
            except AssertionError as e:
                print(e)
                print('try ping again')
        self.assertTrue(passed)


>>>>>>> affc878a
class FaucetSingleAuthenticationNoLogOnTest(FaucetAuthenticationSingleSwitchTest):
    """Check the connectivity when the hosts are not authenticated"""

    def test_nologon(self):
        """Get the users to ping each other before anyone has authenticated
        """
        users = self.clients
        i = 20
        for user in users:
            i = i + 1
            host = user
            tcpdump_args = ' '.join((
                '-s 0',
                '-e',
                '-n',
                '-U',
                '-q',
                '-i %s-eth0' % host.name,
                '-w %s/%s-eth0.cap' % (self.tmpdir, host.name),
                '>/dev/null',
                '2>/dev/null',
            ))
            host.cmd('tcpdump %s &' % tcpdump_args)
            self.pids['i-tcpdump-%s' % host.name] = host.lastPid

            cmd = "ip addr flush {0} && dhcpcd --timeout 5 {0}".format(
                user.defaultIntf())
            user.cmd(cmd)
            # TODO check dhcp did not work.

            # give ip address so ping 'could' work (it won't).
            user.cmd('ip addr add 10.0.0.%d/24 dev %s' % (i, user.defaultIntf()))

        ploss = self.net.ping(hosts=users, timeout='5')
        self.assertAlmostEqual(ploss, 100)


class FaucetSingleAuthenticationDot1XLogonAndLogoffTest(FaucetAuthenticationSingleSwitchTest):
    """Log on using dot1x and log off"""

    def test_logoff(self):
        """Check that the user cannot go on the internet after logoff"""
        h0 = self.clients[0]
        interweb = self.net.hosts[1]

        self.logon_dot1x(h0)
        self.one_ipv4_ping(h0, interweb.IP())
        result = self.check_http_connection(h0)
        self.assertTrue(result)

        self.logoff_dot1x(h0)
        # TODO possibly poll wpa_cli status to check that the status has changed?
        #  instead of a sleep??

        self.fail_ping_ipv4(h0, '10.0.0.2')
        result = self.check_http_connection(h0)
        self.assertFalse(result)
<<<<<<< HEAD
=======

        self.relogon_dot1x(h0)
        self.one_ipv4_ping(h0, interweb.IP())


class FaucetSingleAuthenticationDuplicateLogonsTest(FaucetAuthenticationSingleSwitchTest):
    """Tests various username and MAC address combinations that may or may not result in
    the configuration changing.
    """

    def count_username_and_mac(self, mac, username):
        base = yaml.load(open('%s/base-acls.yaml' % self.tmpdir, 'r'))

        count = 0
        for acl_name, acl in list(base['acls'].items()):
            for obj in acl:
                if isinstance(obj, dict) and 'rule' in obj:
                    # normal faucet rule.
                    for _, rule in list(obj.items()):
                        if '_mac_' in rule and '_name_' in rule:
                            if username == rule['_name_'] and mac == rule['_mac_']:
                                count = count + 1
                elif isinstance(obj, dict):
                    # alias
                    for name, l in list(obj.items()):
                        for r in l:
                            r = r['rule']
                            if '_mac_' in r and '_name_' in r:
                                if username == r['_name_'] and mac == r['_mac_']:
                                    count = count + 1
                elif isinstance(obj, list):
                    for y in obj:
                        if isinstance(y, dict):
                            for _, r in list(y.items()):
                                if '_mac_' in r and '_name_' in r:
                                    if username == r['_name_'] and mac == r['_mac_']:
                                        count = count + 1
                        else:
                            # if change the rule_manager to allow lists of other types change this test. 
                            self.assertFalse(True, 'test doesnt support list of type: %s. value: %s' % (type(y), y))
                elif isinstance(obj, str) and obj == 'authed-rules':
                    print('obj is string')
                    pass
                else:
                    # if change rule_manager to allow other types change this test.
                    self.assertFalse(True, 'test doesnt support rule type: %s. value: %s' % (type(obj),obj))
        return count

    def test_same_username_same_mac_logon_twice_same_port(self):
        """Tests that the same username and the same MAC logging onto the same port
        does not add to the base-config file on the second time.
        """
        h0 = self.clients[0]
        interweb = self.net.hosts[1]

        self.logon_dot1x(h0)
        self.one_ipv4_ping(h0, interweb.IP())
        h0.cmdPrint('ps aux')
        # kill wpa_supplicant so we can attempt to logon again.
        h0.cmdPrint('kill %d' % self.pids['wpa_supplicant-%s-%s' %(h0.name, h0.defaultIntf())])
        time.sleep(3)
        h0.cmdPrint('ps aux')

        with open('%s/base-acls.yaml' % self.tmpdir, 'rw') as f:
            start_base = f.read()
        try:
            self.logon_dot1x(h0)
        except AssertionError:
            print('logon didnt reload config')
            pass
        else:
            self.assertTrue(False, 'logon should have assertion failed due to config being reloaded, when should be same as before (therefore no reload).')

        with open('%s/auth_app.log' % self.tmpdir, 'r') as auth_log:
            matches = re.findall('authenticated', auth_log.read())

            if matches[0] == 'deauthenticated' and matches[1] == 'authenticated' and matches[2] == 'deauthenticated':
                self.assertFalse(True)
        count = self.count_username_and_mac(h0.MAC(), 'hostuser0')
        self.assertEqual(count, 2)

        with open('%s/base-acls.yaml' % self.tmpdir, 'r') as f:
            end_base = f.read()
        self.assertTrue(end_base != '')
        self.assertTrue(end_base != None)
        self.assertTrue(start_base == end_base)

    def test_same_username_same_mac_logon_twice_diff_port(self):
        """Tests that the same username and the same MAC address can logon on the different ports.
        The system is amiguous in that the first port to authenticate may or may not be logged off,
        when the second start the authentication process. TODO need to clarify what correct behavoiur should be.
        """
        h0, h1 = self.clients[0:2]
        interweb = self.net.hosts[1]

        self.logon_dot1x(h0)
        self.one_ipv4_ping(h0, interweb.IP())

        h1.setMAC(h0.MAC())

        h1.cmd('sed -i -e s/hostuser1/hostuser0/g %s/%s.conf' % (self.tmpdir, h1.defaultIntf()))
        h1.cmd('sed -i -e s/hostpass1/hostpass0/g %s/%s.conf' % (self.tmpdir, h1.defaultIntf()))

        self.logon_dot1x(h1)
        self.one_ipv4_ping(h1, interweb.IP())

        # TODO 
        # self.one_ipv4_ping(h0, interweb.IP())
        count = self.count_username_and_mac(h0.MAC(), 'hostuser1')
        self.assertGreaterEqual(count, 2)

    def test_same_username_diff_mac_logon_twice_diff_port(self):
        """Tests that the same username with a different MAC address can logon on different ports.
        """
        h0, h1 = self.clients[0:2]
        interweb = self.net.hosts[1]

        self.logon_dot1x(h0)
        self.one_ipv4_ping(h0, interweb.IP())

        h1.cmd('sed -i -e s/hostuser1/hostuser0/g %s/%s.conf' % (self.tmpdir, h1.defaultIntf()))
        h1.cmd('sed -i -e s/hostpass1/hostpass0/g %s/%s.conf' % (self.tmpdir, h1.defaultIntf()))

        self.logon_dot1x(h1)
        self.one_ipv4_ping(h1, interweb.IP())

        h0_count = self.count_username_and_mac(h0.MAC(), 'hostuser0')
        h1_count = self.count_username_and_mac(h1.MAC(), 'hostuser0')
        self.assertEqual(h0_count, 2)
        self.assertEqual(h1_count, 2)
>>>>>>> affc878a
<|MERGE_RESOLUTION|>--- conflicted
+++ resolved
@@ -3908,7 +3908,6 @@
 vlans:
     100:
         description: "untagged"
-
 """
     CONFIG = """
         timeout: 1
@@ -4005,18 +4004,10 @@
     RUN_GAUGE = False
     pids = {}
 
-<<<<<<< HEAD
-    N_UNTAGGED = 5
-    N_TAGGED = 0
-
     auth_server_port = 0
 
-=======
-    auth_server_port = 0
-
     max_hosts = 3
 
->>>>>>> affc878a
     def tearDown(self):
         if self.net is not None:
             host = self.net.hosts[0]
@@ -4025,10 +4016,7 @@
                 host.cmd('kill ' + str(pid))
 
             self.net.stop()
-<<<<<<< HEAD
-=======
         super(FaucetAuthenticationTest, self).tearDown()
->>>>>>> affc878a
 
     def setup_hosts(self, hosts):
         """Create wpa_supplicant config file for each authenticating host.
@@ -4037,13 +4025,8 @@
         """
         i = 0
         for host in hosts:
-<<<<<<< HEAD
-            username = 'host11{0}user'.format(i)
-            password = 'host11{0}pass'.format(i)
-=======
             username = 'hostuser{}'.format(i)
             password = 'hostpass{}'.format(i)
->>>>>>> affc878a
             i += 1
 
             wpa_conf = '''ctrl_interface=/var/run/wpa_supplicant
@@ -4083,25 +4066,13 @@
                 return host
         return None
 
-<<<<<<< HEAD
-    def logoff_dot1x(self, host, intf=None):
-=======
     def logoff_dot1x(self, host, intf=None, wait=True):
->>>>>>> affc878a
         if intf is None:
             intf = host.defaultIntf()
 
         start_reload_count = self.get_configure_count()
 
         host.cmd('wpa_cli -i %s logoff' % intf)
-<<<<<<< HEAD
-        time.sleep(5)
-        end_reload_count = self.get_configure_count()
-
-        self.assertGreater(end_reload_count, start_reload_count)
-
-    def logon_dot1x(self, host, intf=None):
-=======
         if wait:
             time.sleep(5)
             end_reload_count = self.get_configure_count()
@@ -4109,7 +4080,6 @@
             self.assertGreater(end_reload_count, start_reload_count)
 
     def logon_dot1x(self, host, intf=None, netns=None, wait=True):
->>>>>>> affc878a
         """Log on a host using dot1x
         Args:
             host (mininet.host): host to logon.
@@ -4132,31 +4102,15 @@
                 '>/dev/null',
                 '2>/dev/null',
             ))
-<<<<<<< HEAD
-            host.cmd('tcpdump %s &' % tcpdump_args)
-=======
             cmd = 'tcpdump %s &' % tcpdump_args
             if netns is None:
                 host.cmd(cmd)
             else:
                 host.cmdPrint('ip netns exec %s %s' % (netns, cmd))
->>>>>>> affc878a
             self.pids['%s-%s-%s-tcpdump' % (host.name, intf, direction)] = host.lastPid
 
         start_reload_count = self.get_configure_count()
 
-<<<<<<< HEAD
-        cmd = "wpa_supplicant -i{1} -Dwired -c{0}/{1}.conf > {0}/wpa-{1}.log 2>&1 &".format(self.tmpdir, intf)
-        host.cmd(cmd)
-        self.pids['wpa_supplicant-%s-%s' % (host.name, intf)] = host.lastPid
-        cmd = "ip addr flush {1} && dhcpcd --timeout 60 {1}".format(host.name, intf)
-        host.cmd(cmd)
-
-        end_reload_count = self.get_configure_count()
-        self.assertGreater(end_reload_count, start_reload_count)
-
-    def relogon_dot1x(self, host, intf=None):
-=======
         cmd = "wpa_supplicant -i{1} -Dwired -c{0}/{1}.conf -f {0}/wpa-{1}.log &".format(self.tmpdir, intf)
         if netns is None:
             host.cmd(cmd)
@@ -4210,25 +4164,11 @@
 
 
     def relogon_dot1x(self, host, intf=None, wait=True):
->>>>>>> affc878a
         """Log on a host using dot1x that has already logged on once.
         (tcpdump/wpa_supplicant already started, and has an ip address)
         """
         if intf is None:
             intf = host.defaultIntf()
-<<<<<<< HEAD
-
-        start_reload_count = self.get_configure_count()
-
-        host.cmd('wpa_cli -i %s logon' % intf)
-        time.sleep(5)
-
-        end_reload_count = self.get_configure_count()
-        self.assertGreater(end_reload_count, start_reload_count)
-
-    def fail_ping_ipv4(self, host, dst, retries=3, intf=None):
-        """Try to ping to a destination from a host. This should fail on all the retries
-=======
         start_reload_count = self.get_configure_count()
         old_status = host.cmd('wpa_cli -i %s status' % intf)
         host.cmdPrint('wpa_cli -i %s logon > %s/wpa_cli-%s.log 2>&1' % (intf, self.tmpdir, host.name))
@@ -4259,18 +4199,12 @@
 
     def fail_ping_ipv4(self, host, dst, retries=1, intf=None, netns=None):
         """Try to ping to a destination from a host.
->>>>>>> affc878a
         Args:
             host (mininet.host): source host.
             dst (str): destination ip address.
             retries (int): number of attempts.
             intf (str): interface to ping with, if none uses host.defaultIntf()
         """
-<<<<<<< HEAD
-        with self.assertRaises(AssertionError) as cm: 
-            self.one_ipv4_ping(host, dst, retries, require_host_learned=False, intf=intf)
-        self.assertEqual(1, 1, 'host %s intface %s should not be able to ping %s' % (host, intf, dst))
-=======
         for i in range(retries):
             try:
                 self.one_ipv4_ping(host, dst, retries=1, require_host_learned=False, intf=intf, netns=netns)
@@ -4278,7 +4212,6 @@
                 return
             time.sleep(1)
         self.fail('host %s + interface %s should not be able to ping %s' % (host.name, intf, dst))
->>>>>>> affc878a
 
     def check_http_connection(self, host, retries=3):
         """Test the http connectivity by wget-ing a webpage on 10.0.0.2
@@ -4308,11 +4241,7 @@
         config_values['promport'] = self.prom_port
         config_values['listenport'] = self.auth_server_port
         config_values['logger_location'] = self.tmpdir + '/auth_app.log'
-<<<<<<< HEAD
-
-=======
         config_values['portal'] = self.net.hosts[0].name
->>>>>>> affc878a
         host.cmd('echo "%s" > %s/auth.yaml' % (httpconfig % config_values, self.tmpdir))
         host.cmd('cp -r /faucet-src %s/' % self.tmpdir)
 
@@ -4323,13 +4252,9 @@
         base = self.tmpdir + '/base-acls.yaml'
 
         host.cmd('python3.5 {0}/faucet-src/faucet/rule_manager.py {1} {2} > {0}/rule_man.log 2> {0}/rule_man.err'.format(self.tmpdir, base, faucet_acl))
-<<<<<<< HEAD
-
-        pid = int(open(host.pid_file, 'r').read())
-=======
+
         pid = int(open(host.pid_file, 'r').read())
         open('%s/contr_pid' % self.tmpdir, 'w').write(str(pid))
->>>>>>> affc878a
         os.kill(pid, signal.SIGHUP)
         # send signal to faucet here. as we have just generated new acls. and it is already running.
 
@@ -4354,8 +4279,6 @@
 
         print 'Controller started.'
 
-<<<<<<< HEAD
-=======
     def create_hostapd_users_file(self, num_hosts):
         conf = ''
         for i in range(num_hosts):
@@ -4364,7 +4287,6 @@
         with open('%s/hostapd-d1xf/hostapd/hostapd.eap_user' % self.tmpdir, 'w+') as f:
             f.write(conf)
 
->>>>>>> affc878a
     def run_hostapd(self, host):
         """Compiles and starts the hostapd process.
         Args:
@@ -4374,13 +4296,6 @@
 
         # TODO fix this hack, (collisions also possible)
         # pylint: disable=no-member
-<<<<<<< HEAD
-        contr_num = int(self.net.controller.name.split('-')[1]) % 255
-
-        print 'Starting hostapd ....'
-        # create the hostapd config file
-        host.cmd('''echo "interface={0}-eth0\n
-=======
 
         contr_num = int(self.net.controller.name.split('-')[1]) % 255
 
@@ -4389,7 +4304,6 @@
         hostapd_config_cmd = ''
         for vlan_id in range(3, 3 + self.max_hosts):
             host.cmd('''echo "interface={0}-eth0.{2}\n
->>>>>>> affc878a
 driver=wired\n
 logger_stdout=-1\n
 logger_stdout_level=0\n
@@ -4397,30 +4311,15 @@
 eap_reauth_period=3600\n
 use_pae_group_addr=0\n
 eap_server=1\n
-<<<<<<< HEAD
-eap_user_file=/root/hostapd-d1xf/hostapd/hostapd.eap_user\n" > {1}/{0}-wired.conf'''.format(host.name, self.tmpdir))
+eap_user_file={1}/hostapd-d1xf/hostapd/hostapd.eap_user\n" > {1}/{0}-v{2}-wired.conf'''.format(host.name, self.tmpdir, vlan_id))
+            hostapd_config_cmd = hostapd_config_cmd + ' {0}/{1}-v{2}-wired.conf'.format(self.tmpdir, host.name, vlan_id)
+
+            host.cmdPrint('ip link add link {0}-eth0 name {0}-eth0.{1} type vlan id {1}'.format(host.name, vlan_id))
+            host.cmd('ip link set {0}-eth0.{1} up'.format(host.name, vlan_id))
 
         # compile hostapd with the new ip address and port of the authentication controller app.
         host.cmd('cp -r /root/hostapd-d1xf/ {}/hostapd-d1xf'.format(self.tmpdir))
         host.cmd(r'''sed -ie  's/127\.0\.0\.1/192\.168\.{0}\.3/g' {1}/hostapd-d1xf/src/eap_server/eap_server.c && \
-sed -ie  's/127\.0\.0\.1/192\.168\.{0}\.3/g' {1}/hostapd-d1xf/src/eapol_auth/eapol_auth_sm.c && \
-sed -ie 's/8080/{2}/g' {1}/hostapd-d1xf/src/eap_server/eap_server.c && \
-sed -ie 's/8080/{2}/g' {1}/hostapd-d1xf/src/eapol_auth/eapol_auth_sm.c && \
-cd {1}/hostapd-d1xf/hostapd && \
-make'''.format(contr_num, self.tmpdir, self.auth_server_port))
-
-        # start hostapd
-        host.cmd('{0}/hostapd-d1xf/hostapd/hostapd -d {0}/{1}-wired.conf > {0}/hostapd.out 2>&1 &'.format(self.tmpdir, host.name))
-=======
-eap_user_file={1}/hostapd-d1xf/hostapd/hostapd.eap_user\n" > {1}/{0}-v{2}-wired.conf'''.format(host.name, self.tmpdir, vlan_id))
-            hostapd_config_cmd = hostapd_config_cmd + ' {0}/{1}-v{2}-wired.conf'.format(self.tmpdir, host.name, vlan_id)
-
-            host.cmdPrint('ip link add link {0}-eth0 name {0}-eth0.{1} type vlan id {1}'.format(host.name, vlan_id))
-            host.cmd('ip link set {0}-eth0.{1} up'.format(host.name, vlan_id))
-
-        # compile hostapd with the new ip address and port of the authentication controller app.
-        host.cmd('cp -r /root/hostapd-d1xf/ {}/hostapd-d1xf'.format(self.tmpdir))
-        host.cmd(r'''sed -ie  's/127.0\.0\.1/192\.168\.{0}\.3/g' {1}/hostapd-d1xf/src/eap_server/eap_server.c && \
 sed -ie  's/127\.0\.0\.1/192\.168\.{0}\.3/g' {1}/hostapd-d1xf/src/eapol_auth/eapol_auth_sm.c && \
 sed -ie 's/8080/{2}/g' {1}/hostapd-d1xf/src/eap_server/eap_server.c && \
 sed -ie 's/8080/{2}/g' {1}/hostapd-d1xf/src/eapol_auth/eapol_auth_sm.c && \
@@ -4434,7 +4333,6 @@
         
         # start hostapd
         host.cmd('{0}/hostapd-d1xf/hostapd/hostapd -d {1} > {0}/hostapd.out 2>&1 &'.format(self.tmpdir, hostapd_config_cmd))
->>>>>>> affc878a
         self.pids['hostapd'] = host.lastPid
 
         tcpdump_args = ' '.join((
@@ -4465,14 +4363,11 @@
         host.cmd('tcpdump %s &' % tcpdump_args)
         self.pids['p0-tcpdump'] = host.lastPid
 
-<<<<<<< HEAD
-=======
 
         host.cmd('ping -i 0.1 10.0.0.2 &')
         self.pids['p0-ping'] = host.lastPid
 
 
->>>>>>> affc878a
     def make_dhcp_config(self, filename, intf, gw, dns):
         """Create configuration file for udhcpd.
         Args:
@@ -4482,11 +4377,7 @@
             dns (str): ip address of dns server
         """
         dns_template = """
-<<<<<<< HEAD
 start       10.0.0.20
-=======
-start       10.0.0.10
->>>>>>> affc878a
 end     10.0.0.250
 option  subnet  255.255.255.0
 option  domain  local
@@ -4541,95 +4432,7 @@
     """
     ws_port = 0
     clients = []
-<<<<<<< HEAD
-
-    CONFIG_GLOBAL = """
-vlans:
-    100:
-        description: "untagged"
-
-include:
-    - {tmpdir}/faucet-acl.yaml
-"""
-
-    CONFIG_BASE_ACL = """
-# these 2 won't be directly in the end file, as their own acl. but included in others.
-redirect_1x: &_redirect_1x
-    - rule:
-        dl_type: 0x888e
-        actions:
-            allow: 1
-            output:
-                dl_dst: 70:6f:72:74:61:6c
-redirect_all: &_redirect_all
-    - rule:
-        actions:
-            allow: 1
-            output:
-                dl_dst: 70:6f:72:74:61:6c 
-
-acls: # acls to keep in the end file.
-    port_faucet-1_3:
-        - *_redirect_1x
-        - authed-rules
-        - *_redirect_all
-
-    port_faucet-1_4:
-        - rule:
-            dl_dst: '44:44:44:44:44:44'
-            actions:
-                allow: 1
-        - *_redirect_1x
-        - authed-rules
-        - *_redirect_all
-
-    port_faucet-1_5:
-        - *_redirect_1x
-        - authed-rules
-        - *_redirect_all
-"""
-
-    CONFIG = """
-        interfaces:
-            %(port_1)d:
-                name: portal
-                native_vlan: 100
-            %(port_2)d:
-                name: gateway
-                native_vlan: 100
-            %(port_3)d:
-                name: host1
-                native_vlan: 100
-                acl_in: port_faucet-1_%(port_3)d
-            %(port_4)d:
-                name: host2
-                native_vlan: 100
-                acl_in: port_faucet-1_%(port_4)d
-            %(port_5)d:
-                name: host3
-                native_vlan: 100
-                acl_in: port_faucet-1_%(port_5)d
-"""
-    ACL_CONFIG = """acls:
-    port_faucet-1_%(port_3)d:
-        - rule:
-            actions:
-                allow: 0
-    port_faucet-1_%(port_4)d:
-        - rule:
-            actions:
-                allow: 0
-    port_faucet-1_%(port_5)d:
-        - rule:
-            actions:
-                allow: 0"""
-
-    def setUp(self):
-        super(FaucetAuthenticationSingleSwitchTest, self).setUp()
-       
-        self.topo = self.topo_class(
-            self.ports_sock, dpid=self.dpid, n_tagged=0, n_untagged=5)
-=======
+
     N_UNTAGGED = 5
     N_TAGGED = 0
     max_hosts = 3
@@ -4640,9 +4443,9 @@
 
     def setUp(self):
         super(FaucetAuthenticationSingleSwitchTest, self).setUp()
+       
         self.topo = self.topo_class(
             self.ports_sock, dpid=self.dpid, n_tagged=self.N_TAGGED, n_untagged=self.N_UNTAGGED)
->>>>>>> affc878a
 
         port = 0
         # TODO fix this hack, (hostapd hardcoded portnumber)
@@ -4650,12 +4453,9 @@
             port, _ = faucet_mininet_test_util.find_free_port(
                 self.ports_sock, self._test_name())
        
-<<<<<<< HEAD
-=======
         # do the base config thing here.
         open(self.tmpdir + '/faucet-acl.yaml', 'w').write(faucet_mininet_test_util.gen_faucet_acl(self.max_hosts) % self.port_map)
 
->>>>>>> affc878a
         self.auth_server_port = port
         self.start_net()
         self.start_programs()
@@ -4664,19 +4464,10 @@
         """Start the authentication controller app, hostapd, dhcp server, 'internet' webserver
         """
         # pylint: disable=unbalanced-tuple-unpacking
-<<<<<<< HEAD
-        portal, interweb, h0, h1, h2 = self.net.hosts
+        portal, interweb = self.net.hosts[:2]
         # pylint: disable=no-member
         pid = int(open(self.net.controller.pid_file, 'r').read())
         self.net.controller.cmd('echo {} > {}/contr_pid'.format(pid, self.tmpdir))
-=======
-        portal, interweb = self.net.hosts[:2]
-        # pylint: disable=no-member
-        last_pid = self.net.controller.lastPid
-        # pylint: disable=no-member
-        self.net.controller.cmd('echo {} > {}/contr_pid'.format(last_pid, self.tmpdir))
-        self.pids['faucet'] = last_pid
->>>>>>> affc878a
 
         # pylint: disable=no-member
         contr_num = int(self.net.controller.name.split('-')[1]) % 255
@@ -4686,12 +4477,7 @@
             self.net.controller,
             params1={'ip': '192.168.%s.2/24' % contr_num},
             params2={'ip': '192.168.%s.3/24' % contr_num})
-<<<<<<< HEAD
         self.one_ipv4_ping(portal, '192.168.%s.3' % contr_num, intf=('%s-eth1' % portal.name))
-=======
-
-        portal.cmd('ping -c5 192.168.%s.3' % contr_num)
->>>>>>> affc878a
         self.run_controller(self.net.controller)
 
         interweb.cmd('echo "This is a text file on a webserver" > index.txt')
@@ -4767,34 +4553,6 @@
 class FaucetSingleAuthenticationMultiHostPerPortTest(FaucetAuthenticationSingleSwitchTest):
     """Config has multiple authenticating hosts on the same port.
     """
-<<<<<<< HEAD
-    mac_intf = ''
-    def setUp(self):
-        super(FaucetSingleAuthenticationMultiHostPerPortTest, self).setUp()
-        h0 = self.clients[0]
-        self.mac_intf = '%s-mac%u' % (h0.name, 1)
-        self.add_macvlan(h0, self.mac_intf)
-
-        username = 'host11{0}user'.format(4)
-        password = 'host11{0}pass'.format(4)
-
-        wpa_conf = '''ctrl_interface=/var/run/wpa_supplicant
-ctrl_interface_group=0
-eapol_version=2
-ap_scan=0
-network={
-key_mgmt=IEEE8021X
-eap=TTLS MD5
-identity="%s"
-anonymous_identity="%s"
-password="%s"
-phase1="auth=MD5"
-phase2="auth=PAP password=password"
-eapol_flags=0
-}''' % (username, username, password)
-        h0.cmd('''echo '{0}' > {1}/{2}.conf'''.format(wpa_conf, self.tmpdir, self.mac_intf))
-
-=======
     mac_interfaces = {} # {'1': intefcae}
     max_vlan_hosts = 2
     def setUp(self):
@@ -4852,7 +4610,6 @@
 class FaucetSingleAuthenticationTwoHostsPerPortTest(FaucetSingleAuthenticationMultiHostPerPortTest):
 
     max_vlan_hosts = 2
->>>>>>> affc878a
 
     def test_two_hosts_one_port(self):
         h0 = self.clients[0]
@@ -4863,13 +4620,6 @@
         result = self.check_http_connection(h0)
         self.assertTrue(result)
 
-<<<<<<< HEAD
-        self.fail_ping_ipv4(h0, '10.0.0.2', intf=self.mac_intf)
-
-        self.logon_dot1x(h0, intf=self.mac_intf)
-
-        self.one_ipv4_ping(h0, interweb.IP(), intf=self.mac_intf)
-=======
         mac_intf = self.mac_interfaces['1']
 
         self.fail_ping_ipv4(h0, '10.0.0.2', intf=mac_intf)
@@ -4877,7 +4627,6 @@
         self.logon_dot1x(h0, intf=mac_intf)
 
         self.one_ipv4_ping(h0, interweb.IP(), intf=mac_intf)
->>>>>>> affc878a
 
         self.logoff_dot1x(h0)
         self.fail_ping_ipv4(h0, '10.0.0.2')
@@ -4889,8 +4638,6 @@
         self.fail_ping_ipv4(h0, '10.0.0.2')
 
 
-<<<<<<< HEAD
-=======
 class FaucetSingleAuthenticationMultiHostsTest(FaucetAuthenticationSingleSwitchTest):
 
     def test_multi_hosts_sequential(self):
@@ -5101,7 +4848,6 @@
         self.assertTrue(passed)
 
 
->>>>>>> affc878a
 class FaucetSingleAuthenticationNoLogOnTest(FaucetAuthenticationSingleSwitchTest):
     """Check the connectivity when the hosts are not authenticated"""
 
@@ -5159,8 +4905,6 @@
         self.fail_ping_ipv4(h0, '10.0.0.2')
         result = self.check_http_connection(h0)
         self.assertFalse(result)
-<<<<<<< HEAD
-=======
 
         self.relogon_dot1x(h0)
         self.one_ipv4_ping(h0, interweb.IP())
@@ -5290,5 +5034,4 @@
         h0_count = self.count_username_and_mac(h0.MAC(), 'hostuser0')
         h1_count = self.count_username_and_mac(h1.MAC(), 'hostuser0')
         self.assertEqual(h0_count, 2)
-        self.assertEqual(h1_count, 2)
->>>>>>> affc878a
+        self.assertEqual(h1_count, 2)