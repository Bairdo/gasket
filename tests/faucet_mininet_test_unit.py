#!/usr/bin/env python

"""Mininet tests for FAUCET."""

# pylint: disable=missing-docstring

import os
import re
import shutil
<<<<<<< HEAD
import signal
=======
import socket
>>>>>>> 77f02c9c
import threading
import time
import unittest

from SimpleHTTPServer import SimpleHTTPRequestHandler
from BaseHTTPServer import HTTPServer

import ipaddress
import scapy.all
import yaml

from mininet.net import Mininet

import faucet_mininet_test_base
import faucet_mininet_test_util
import faucet_mininet_test_topo

<<<<<<< HEAD
from datetime import datetime
=======

class QuietHTTPServer(HTTPServer):

    def handle_error(self, _request, _client_address):
        return


class PostHandler(SimpleHTTPRequestHandler):

    def _log_post(self, influx_log):
        content_len = int(self.headers.getheader('content-length', 0))
        content = self.rfile.read(content_len).strip()
        if content:
            open(influx_log, 'a').write(content + '\n')


>>>>>>> 77f02c9c
class FaucetTest(faucet_mininet_test_base.FaucetTestBase):

    pass


@unittest.skip('currently flaky')
class FaucetAPITest(faucet_mininet_test_base.FaucetTestBase):
    """Test the Faucet API."""

    def setUp(self):
        self.tmpdir = self._tmpdir_name()
        name = 'faucet'
        self._set_var_path(name, 'FAUCET_CONFIG', 'config/testconfigv2-simple.yaml')
        self._set_var_path(name, 'FAUCET_LOG', 'faucet.log')
        self._set_var_path(name, 'FAUCET_EXCEPTION_LOG', 'faucet-exception.log')
        self._set_var_path(name, 'API_TEST_RESULT', 'result.txt')
        self.results_file = self.env[name]['API_TEST_RESULT']
        shutil.copytree('config', os.path.join(self.tmpdir, 'config'))
        self.dpid = str(0xcafef00d)
        self._set_prom_port(name)
        self.of_port, _ = faucet_mininet_test_util.find_free_port(
            self.ports_sock, self._test_name())
        self.topo = faucet_mininet_test_topo.FaucetSwitchTopo(
            self.ports_sock,
            dpid=self.dpid,
            n_untagged=7,
            test_name=self._test_name())
        self.net = Mininet(
            self.topo,
            controller=faucet_mininet_test_topo.FaucetAPI(
                name=name,
                tmpdir=self.tmpdir,
                env=self.env[name],
                port=self.of_port))
        self.net.start()
        self.wait_for_tcp_listen(self._get_controller(), self.of_port)

    def test_api(self):
        for _ in range(10):
            try:
                with open(self.results_file, 'r') as results:
                    result = results.read().strip()
                    self.assertEquals('pass', result, result)
                    return
            except IOError:
                time.sleep(1)
        self.fail('no result from API test')


class FaucetUntaggedTest(FaucetTest):
    """Basic untagged VLAN test."""

    N_UNTAGGED = 4
    N_TAGGED = 0
    CONFIG_GLOBAL = """
vlans:
    100:
        description: "untagged"
"""

    CONFIG = """
        interfaces:
            %(port_1)d:
                native_vlan: 100
                description: "b1"
            %(port_2)d:
                native_vlan: 100
                description: "b2"
            %(port_3)d:
                native_vlan: 100
                description: "b3"
            %(port_4)d:
                native_vlan: 100
                description: "b4"
"""

    def setUp(self):
        super(FaucetUntaggedTest, self).setUp()
        self.topo = self.topo_class(
            self.ports_sock, dpid=self.dpid,
            n_tagged=self.N_TAGGED, n_untagged=self.N_UNTAGGED)
        self.start_net()

    def test_untagged(self):
        """All hosts on the same untagged VLAN should have connectivity."""
        self.ping_all_when_learned()
        self.flap_all_switch_ports()
        self.gauge_smoke_test()
        self.prometheus_smoke_test()


class FaucetUntaggedLogRotateTest(FaucetUntaggedTest):

    def test_untagged(self):
        faucet_log = self.env['faucet']['FAUCET_LOG']
        self.assertTrue(os.path.exists(faucet_log))
        os.rename(faucet_log, faucet_log + '.old')
        self.assertTrue(os.path.exists(faucet_log + '.old'))
        self.flap_all_switch_ports()
        self.assertTrue(os.path.exists(faucet_log))


@unittest.skip('meters not widely supported')
class FaucetUntaggedMeterParseTest(FaucetUntaggedTest):

    CONFIG_GLOBAL = """
meters:
    dropsome:
        meter_id: 1
        entry:
            flags: "KBPS"
            bands:
                [
                    {
                        type: "DROP",
                        rate: 1000
                    }
                ]
vlans:
    100:
        description: "untagged"
"""


@unittest.skip('meters not widely supported')
class FaucetUntaggedApplyMeterTest(FaucetUntaggedTest):

    CONFIG_GLOBAL = """
meters:
    lossymeter:
        meter_id: 1
        entry:
            flags: "KBPS"
            bands:
                [
                    {
                        type: "DROP",
                        rate: 1000
                    }
                ]
acls:
    lossyacl:
        - rule:
            actions:
                meter: lossymeter
                allow: 1
vlans:
    100:
        description: "untagged"
"""
    CONFIG = """
        interfaces:
            %(port_1)d:
                acl_in: lossyacl
                native_vlan: 100
                description: "b1"
            %(port_2)d:
                native_vlan: 100
                description: "b2"
            %(port_3)d:
                native_vlan: 100
                description: "b3"
            %(port_4)d:
                native_vlan: 100
                description: "b4"
"""


class FaucetUntaggedHairpinTest(FaucetUntaggedTest):

    CONFIG = """
        interfaces:
            %(port_1)d:
                hairpin: True
                native_vlan: 100
                description: "b1"
            %(port_2)d:
                native_vlan: 100
                description: "b2"
            %(port_3)d:
                native_vlan: 100
                description: "b3"
            %(port_4)d:
                native_vlan: 100
                description: "b4"
"""

    def test_untagged(self):
        # Create macvlan interfaces, with one in a seperate namespace,
        # to force traffic between them to be hairpinned via FAUCET.
        first_host, second_host = self.net.hosts[:2]
        macvlan1_intf = 'macvlan1'
        macvlan1_ipv4 = '10.0.0.100'
        macvlan2_intf = 'macvlan2'
        macvlan2_ipv4 = '10.0.0.101'
        netns = first_host.name
        self.add_macvlan(first_host, macvlan1_intf)
        first_host.cmd('ip address add %s/24 brd + dev %s' % (macvlan1_ipv4, macvlan1_intf))
        self.add_macvlan(first_host, macvlan2_intf)
        macvlan2_mac = self.get_host_intf_mac(first_host, macvlan2_intf)
        first_host.cmd('ip netns add %s' % netns)
        first_host.cmd('ip link set %s netns %s' % (macvlan2_intf, netns))
        for exec_cmd in (
                ('ip address add %s/24 brd + dev %s' % (
                    macvlan2_ipv4, macvlan2_intf),
                 'ip link set %s up' % macvlan2_intf)):
            first_host.cmd('ip netns exec %s %s' % (netns, exec_cmd))
        self.one_ipv4_ping(first_host, macvlan2_ipv4, intf=macvlan1_intf)
        self.one_ipv4_ping(first_host, second_host.IP())
        first_host.cmd('ip netns del %s' % netns)
        # Verify OUTPUT:IN_PORT flood rules are exercised.
        self.wait_nonzero_packet_count_flow(
            {u'in_port': self.port_map['port_1'],
             u'dl_dst': u'ff:ff:ff:ff:ff:ff'},
            table_id=self.FLOOD_TABLE, actions=[u'OUTPUT:IN_PORT'])
        self.wait_nonzero_packet_count_flow(
            {u'in_port': self.port_map['port_1'], u'dl_dst': macvlan2_mac},
            table_id=self.ETH_DST_TABLE, actions=[u'OUTPUT:IN_PORT'])


class FaucetUntaggedGroupHairpinTest(FaucetUntaggedHairpinTest):

    CONFIG = """
        group_table: True
        interfaces:
            %(port_1)d:
                hairpin: True
                native_vlan: 100
                description: "b1"
            %(port_2)d:
                native_vlan: 100
                description: "b2"
            %(port_3)d:
                native_vlan: 100
                description: "b3"
            %(port_4)d:
                native_vlan: 100
    """


class FaucetUntaggedTcpIPv4IperfTest(FaucetUntaggedTest):

    def test_untagged(self):
        first_host, second_host = self.net.hosts[:2]
        second_host_ip = ipaddress.ip_address(unicode(second_host.IP()))
        for _ in range(3):
            self.ping_all_when_learned()
            self.one_ipv4_ping(first_host, second_host_ip)
            self.verify_iperf_min(
                ((first_host, self.port_map['port_1']),
                 (second_host, self.port_map['port_2'])),
                1, second_host_ip)
            self.flap_all_switch_ports()


class FaucetUntaggedTcpIPv6IperfTest(FaucetUntaggedTest):

    def test_untagged(self):
        first_host, second_host = self.net.hosts[:2]
        first_host_ip = ipaddress.ip_interface(u'fc00::1:1/112')
        second_host_ip = ipaddress.ip_interface(u'fc00::1:2/112')
        self.add_host_ipv6_address(first_host, first_host_ip)
        self.add_host_ipv6_address(second_host, second_host_ip)
        for _ in range(3):
            self.ping_all_when_learned()
            self.one_ipv6_ping(first_host, second_host_ip.ip)
            self.verify_iperf_min(
                ((first_host, self.port_map['port_1']),
                 (second_host, self.port_map['port_2'])),
                1, second_host_ip.ip)
            self.flap_all_switch_ports()


class FaucetSanityTest(FaucetUntaggedTest):
    """Sanity test - make sure test environment is correct before running all tess."""

    def test_portmap(self):
        first_host, second_host, third_host, fourth_host = self.net.hosts
        for host, in_port in (
                (first_host, 'port_1'),
                (second_host, 'port_2'),
                (third_host, 'port_3'),
                (fourth_host, 'port_4')):
            print 'verifying host/port mapping for %s' % in_port
            self.require_host_learned(host, in_port=self.port_map[in_port])


class FaucetUntaggedInfluxTest(FaucetUntaggedTest):
    """Basic untagged VLAN test with Influx."""

    def get_gauge_watcher_config(self):
        return """
    port_stats:
        dps: ['faucet-1']
        type: 'port_stats'
        interval: 2
        db: 'influx'
    port_state:
        dps: ['faucet-1']
        type: 'port_state'
        interval: 2
        db: 'influx'
    flow_table:
        dps: ['faucet-1']
        type: 'flow_table'
        interval: 2
        db: 'influx'
"""

    def _wait_error_shipping(self, timeout=None):
        if timeout is None:
            timeout = self.INFLUX_TIMEOUT
        gauge_log = self.env['gauge']['GAUGE_LOG']
        for _ in range(timeout):
            log_content = open(gauge_log).read()
            if re.search('error shipping', log_content):
                return
            time.sleep(1)
        self.fail('Influx error not noted in %s: %s' % (gauge_log, log_content))

    def _verify_influx_log(self, influx_log):
        self.assertTrue(os.path.exists(influx_log))
        observed_vars = set()
        for point_line in open(influx_log).readlines():
            point_fields = point_line.strip().split()
            self.assertEquals(3, len(point_fields), msg=point_fields)
            ts_name, value_field, timestamp_str = point_fields
            timestamp = int(timestamp_str)
            value = float(value_field.split('=')[1])
            ts_name_fields = ts_name.split(',')
            self.assertGreater(len(ts_name_fields), 1)
            observed_vars.add(ts_name_fields[0])
            label_values = {}
            for label_value in ts_name_fields[1:]:
                label, value = label_value.split('=')
                label_values[label] = value
            if ts_name.startswith('flow'):
                self.assertTrue('inst_count' in label_values,msg=point_line)
                if 'vlan_vid' in label_values:
                    self.assertEquals(
                        int(label_values['vlan']), int(value) ^ 0x1000)
        self.verify_no_exception(self.env['gauge']['GAUGE_EXCEPTION_LOG'])
        self.assertEquals(set([
            'dropped_in', 'dropped_out', 'bytes_out', 'flow_packet_count',
            'errors_in', 'bytes_in', 'flow_byte_count', 'port_state_reason',
            'packets_in', 'packets_out']), observed_vars)

    def _wait_influx_log(self, influx_log):
        for _ in range(self.INFLUX_TIMEOUT * 3):
            if os.path.exists(influx_log):
                return
            time.sleep(1)
        return

    def test_untagged(self):
        influx_log = os.path.join(self.tmpdir, 'influx.log')

        class InfluxPostHandler(PostHandler):

            def do_POST(self):
                self._log_post(influx_log)
                return self.send_response(204)


        server = QuietHTTPServer(
            ('127.0.0.1', self.influx_port), InfluxPostHandler)
        thread = threading.Thread(target=server.serve_forever)
        thread.daemon = True
        thread.start()
        self.ping_all_when_learned()
        self.wait_gauge_up()
        self.hup_gauge()
        self.flap_all_switch_ports()
        self._wait_influx_log(influx_log)
        server.shutdown()
        self._verify_influx_log(influx_log)


class FaucetUntaggedInfluxDownTest(FaucetUntaggedInfluxTest):

    def test_untagged(self):
        self.ping_all_when_learned()
        self._wait_error_shipping()
        self.verify_no_exception(self.env['gauge']['GAUGE_EXCEPTION_LOG'])


class FaucetUntaggedInfluxUnreachableTest(FaucetUntaggedInfluxTest):

    def get_gauge_config(self, faucet_config_file,
                         monitor_stats_file,
                         monitor_state_file,
                         monitor_flow_table_file,
                         influx_port):
        """Build Gauge config."""
        return """
faucet_configs:
    - %s
watchers:
    %s
dbs:
    stats_file:
        type: 'text'
        file: %s
    state_file:
        type: 'text'
        file: %s
    flow_file:
        type: 'text'
        file: %s
    influx:
        type: 'influx'
        influx_db: 'faucet'
        influx_host: '127.0.0.2'
        influx_port: %u
        influx_user: 'faucet'
        influx_pwd: ''
        influx_timeout: 2
""" % (faucet_config_file,
       self.get_gauge_watcher_config(),
       monitor_stats_file,
       monitor_state_file,
       monitor_flow_table_file,
       influx_port)

    def test_untagged(self):
        self.gauge_controller.cmd(
            'route add 127.0.0.2 gw 127.0.0.1 lo')
        self.ping_all_when_learned()
        self._wait_error_shipping()
        self.verify_no_exception(self.env['gauge']['GAUGE_EXCEPTION_LOG'])


class FaucetUntaggedInfluxTooSlowTest(FaucetUntaggedInfluxTest):

    def get_gauge_watcher_config(self):
        return """
    port_stats:
        dps: ['faucet-1']
        type: 'port_stats'
        interval: 2
        db: 'influx'
    port_state:
        dps: ['faucet-1']
        type: 'port_state'
        interval: 2
        db: 'influx'
"""

    def test_untagged(self):
        influx_log = os.path.join(self.tmpdir, 'influx.log')

        class InfluxPostHandler(PostHandler):

            INFLUX_TIMEOUT = self.INFLUX_TIMEOUT

            def do_POST(self):
                self._log_post(influx_log)
                time.sleep(self.INFLUX_TIMEOUT * 2)
                return self.send_response(500)


        server = QuietHTTPServer(
            ('127.0.0.1', self.influx_port), InfluxPostHandler)
        thread = threading.Thread(target=server.serve_forever)
        thread.daemon = True
        thread.start()
        self.ping_all_when_learned()
        self.wait_gauge_up()
        self._wait_influx_log(influx_log)
        server.shutdown()
        self.assertTrue(os.path.exists(influx_log))
        self._wait_error_shipping()
        self.verify_no_exception(self.env['gauge']['GAUGE_EXCEPTION_LOG'])


class FaucetNailedForwardingTest(FaucetUntaggedTest):

    CONFIG_GLOBAL = """
vlans:
    100:
        description: "untagged"
acls:
    1:
        - rule:
            dl_dst: "0e:00:00:00:02:02"
            actions:
                output:
                    port: b2
        - rule:
            dl_type: 0x806
            dl_dst: "ff:ff:ff:ff:ff:ff"
            arp_tpa: "10.0.0.2"
            actions:
                output:
                    port: b2
        - rule:
            actions:
                allow: 0
    2:
        - rule:
            dl_dst: "0e:00:00:00:01:01"
            actions:
                output:
                    port: b1
        - rule:
            dl_type: 0x806
            dl_dst: "ff:ff:ff:ff:ff:ff"
            arp_tpa: "10.0.0.1"
            actions:
                output:
                    port: b1
        - rule:
            actions:
                allow: 0
    3:
        - rule:
            actions:
                allow: 0
    4:
        - rule:
            actions:
                allow: 0
"""

    CONFIG = """
        interfaces:
            b1:
                number: %(port_1)d
                native_vlan: 100
                acl_in: 1
            b2:
                number: %(port_2)d
                native_vlan: 100
                acl_in: 2
            b3:
                number: %(port_3)d
                native_vlan: 100
                acl_in: 3
            b4:
                number: %(port_4)d
                native_vlan: 100
                acl_in: 4
"""

    def test_untagged(self):
        first_host, second_host = self.net.hosts[0:2]
        first_host.setMAC('0e:00:00:00:01:01')
        second_host.setMAC('0e:00:00:00:02:02')
        self.one_ipv4_ping(
            first_host, second_host.IP(), require_host_learned=False)
        self.one_ipv4_ping(
            second_host, first_host.IP(), require_host_learned=False)



class FaucetUntaggedLLDPBlockedTest(FaucetUntaggedTest):

    def test_untagged(self):
        self.ping_all_when_learned()
        self.assertTrue(self.verify_lldp_blocked())


class FaucetUntaggedCDPTest(FaucetUntaggedTest):

    def test_untagged(self):
        self.ping_all_when_learned()
        self.assertFalse(self.is_cdp_blocked())


class FaucetUntaggedLLDPUnblockedTest(FaucetUntaggedTest):

    CONFIG = """
        drop_lldp: False
        interfaces:
            %(port_1)d:
                native_vlan: 100
                description: "b1"
            %(port_2)d:
                native_vlan: 100
                description: "b2"
            %(port_3)d:
                native_vlan: 100
                description: "b3"
            %(port_4)d:
                native_vlan: 100
                description: "b4"
"""

    def test_untagged(self):
        self.ping_all_when_learned()
        self.assertFalse(self.verify_lldp_blocked())


class FaucetZodiacUntaggedTest(FaucetUntaggedTest):
    """Zodiac has only 3 ports available, and one controller so no Gauge."""

    RUN_GAUGE = False
    N_UNTAGGED = 3

    def test_untagged(self):
        """All hosts on the same untagged VLAN should have connectivity."""
        self.ping_all_when_learned()
        self.flap_all_switch_ports()
        self.ping_all_when_learned()


class FaucetTaggedAndUntaggedVlanTest(FaucetTest):
    """Test mixture of tagged and untagged hosts on the same VLAN."""

    CONFIG_GLOBAL = """
vlans:
    100:
        description: "mixed"
"""

    CONFIG = """
        interfaces:
            %(port_1)d:
                tagged_vlans: [100]
                description: "b1"
            %(port_2)d:
                native_vlan: 100
                description: "b2"
            %(port_3)d:
                native_vlan: 100
                description: "b3"
            %(port_4)d:
                native_vlan: 100
                description: "b4"
"""

    def setUp(self):
        super(FaucetTaggedAndUntaggedVlanTest, self).setUp()
        self.topo = self.topo_class(
            self.ports_sock, dpid=self.dpid, n_tagged=1, n_untagged=3)
        self.start_net()

    def test_untagged(self):
        """Test connectivity including after port flapping."""
        self.ping_all_when_learned()
        self.flap_all_switch_ports()
        self.ping_all_when_learned()


class FaucetZodiacTaggedAndUntaggedVlanTest(FaucetUntaggedTest):

    RUN_GAUGE = False
    N_TAGGED = 1
    N_UNTAGGED = 2
    CONFIG_GLOBAL = """
vlans:
    100:
        description: "mixed"
"""

    CONFIG = """
        interfaces:
            %(port_1)d:
                tagged_vlans: [100]
                description: "b1"
            %(port_2)d:
                native_vlan: 100
                description: "b2"
            %(port_3)d:
                native_vlan: 100
                description: "b3"
            %(port_4)d:
                native_vlan: 100
                description: "b4"
"""

    def test_untagged(self):
        """Test connectivity including after port flapping."""
        self.ping_all_when_learned()
        self.flap_all_switch_ports()
        self.ping_all_when_learned()


class FaucetUntaggedMaxHostsTest(FaucetUntaggedTest):

    CONFIG_GLOBAL = """
vlans:
    100:
        description: "untagged"
        max_hosts: 2
"""

    CONFIG = """
        interfaces:
            %(port_1)d:
                native_vlan: 100
                description: "b1"
            %(port_2)d:
                native_vlan: 100
                description: "b2"
            %(port_3)d:
                native_vlan: 100
                description: "b3"
            %(port_4)d:
                native_vlan: 100
                description: "b4"
"""
    def test_untagged(self):
        self.net.pingAll()
        learned_hosts = [
            host for host in self.net.hosts if self.host_learned(host)]
        self.assertEquals(2, len(learned_hosts))
        self.assertEquals(2, self.scrape_prometheus_var(
            'vlan_hosts_learned', {'vlan': '100'}))
        self.assertGreater(
            self.scrape_prometheus_var(
                'vlan_learn_bans', {'vlan': '100'}), 0)


class FaucetMaxHostsPortTest(FaucetUntaggedTest):

    MAX_HOSTS = 3
    CONFIG_GLOBAL = """
vlans:
    100:
        description: "untagged"
"""

    CONFIG = """
        interfaces:
            %(port_1)d:
                native_vlan: 100
                description: "b1"
            %(port_2)d:
                native_vlan: 100
                description: "b2"
                max_hosts: 3
            %(port_3)d:
                native_vlan: 100
                description: "b3"
            %(port_4)d:
                native_vlan: 100
                description: "b4"
"""

    def test_untagged(self):
        first_host, second_host = self.net.hosts[:2]
        self.ping_all_when_learned()
        for i in range(10, 10+(self.MAX_HOSTS*2)):
            mac_intf = 'mac%u' % i
            mac_ipv4 = '10.0.0.%u' % i
            self.add_macvlan(second_host, mac_intf)
            second_host.cmd('ip address add %s/24 brd + dev %s' % (
                mac_ipv4, mac_intf))
            second_host.cmd('ping -c1 -I%s %s &' % (mac_intf, first_host.IP()))
        flows = self.get_matching_flows_on_dpid(
            self.dpid,
            {u'dl_vlan': u'100', u'in_port': int(self.port_map['port_2'])},
            table_id=self.ETH_SRC_TABLE)
        self.assertEquals(self.MAX_HOSTS, len(flows))
        self.assertEquals(
            self.MAX_HOSTS,
            len(self.scrape_prometheus_var(
                'learned_macs',
                {'port': self.port_map['port_2'], 'vlan': '100'},
                multiple=True)))
        self.assertGreater(
            self.scrape_prometheus_var(
                'port_learn_bans', {'port': self.port_map['port_2']}), 0)


class FaucetHostsTimeoutPrometheusTest(FaucetUntaggedTest):
    """Test for hosts that have been learnt are exported via prometheus.
       Hosts should timeout, and the exported prometheus values should
       be overwritten.
       If the maximum number of MACs at any one time is 5, then only 5 values
       should be exported, even if over 2 hours, there are 100 MACs learnt
    """
    TIMEOUT = 10
    CONFIG_GLOBAL = """
vlans:
    100:
        description: "untagged"
"""

    CONFIG = """
        timeout: 10
        interfaces:
            %(port_1)d:
                native_vlan: 100
                description: "b1"
            %(port_2)d:
                native_vlan: 100
                description: "b2"
            %(port_3)d:
                native_vlan: 100
                description: "b3"
            %(port_4)d:
                native_vlan: 100
                description: "b4"
"""

    def mac_as_int(self, mac):
        return long(mac.replace(':', ''), 16)

    def macs_learned_on_port(self, port):
        port_learned_macs_prom = self.scrape_prometheus_var(
            'learned_macs', {'port': str(port), 'vlan': '100'},
            default=[], multiple=True)
        macs_learned = []
        for _, mac_int in port_learned_macs_prom:
            if mac_int:
                macs_learned.append(mac_int)
        return macs_learned

    def verify_hosts_learned(self, hosts):
        """Check that hosts are learned by FAUCET on the expected ports."""
        mac_ints_on_port_learned = {}
        for mac, port in hosts.items():
            self.mac_learned(mac)
            if port not in mac_ints_on_port_learned:
                mac_ints_on_port_learned[port] = set()
            macs_learned = self.macs_learned_on_port(port)
            mac_ints_on_port_learned[port].update(macs_learned)
        for mac, port in hosts.items():
            mac_int = self.mac_as_int(mac)
            self.assertTrue(mac_int in mac_ints_on_port_learned[port])

    def test_untagged(self):
        first_host, second_host = self.net.hosts[:2]
        learned_mac_ports = {}
        learned_mac_ports[first_host.MAC()] = self.port_map['port_1']
        mac_intfs = []
        mac_ips = []

        for i in range(10, 16):
            if i == 14:
                first_host.cmd('fping -c3 %s' % ' '.join(mac_ips))
                # check first 4 are learnt
                self.verify_hosts_learned(learned_mac_ports)
                learned_mac_ports = {}
                mac_intfs = []
                mac_ips = []
                # wait for first lot to time out.
                # Adding 11 covers the random variation when a rule is added
                time.sleep(self.TIMEOUT + 11)
            mac_intf = 'mac%u' % i
            mac_intfs.append(mac_intf)
            mac_ipv4 = '10.0.0.%u' % i
            mac_ips.append(mac_ipv4)
            self.add_macvlan(second_host, mac_intf)
            second_host.cmd('ip address add %s/24 dev brd + %s' % (
                mac_ipv4, mac_intf))
            address = second_host.cmd(
                '|'.join((
                    'ip link show %s' % mac_intf,
                    'grep -o "..:..:..:..:..:.."',
                    'head -1',
                    'xargs echo -n')))
            learned_mac_ports[address] = self.port_map['port_2']

        first_host.cmd('fping -c3 %s' % ' '.join(mac_ips))
        learned_mac_ports[first_host.MAC()] = self.port_map['port_1']
        self.verify_hosts_learned(learned_mac_ports)
        # Verify same or less number of hosts on a port reported by Prometheus
        self.assertTrue((
            len(self.macs_learned_on_port(self.port_map['port_1'])) <=
            len(learned_mac_ports)))


class FaucetLearn50MACsOnPortTest(FaucetUntaggedTest):

    MAX_HOSTS = 50
    CONFIG_GLOBAL = """
vlans:
    100:
        description: "untagged"
"""

    CONFIG = """
        interfaces:
            %(port_1)d:
                native_vlan: 100
                description: "b1"
            %(port_2)d:
                native_vlan: 100
                description: "b2"
            %(port_3)d:
                native_vlan: 100
                description: "b3"
            %(port_4)d:
                native_vlan: 100
                description: "b4"
"""

    def test_untagged(self):
        first_host, second_host = self.net.hosts[:2]
        self.ping_all_when_learned()
        mac_intf_ipv4s = []
        for i in range(10, 10+self.MAX_HOSTS):
            mac_intf_ipv4s.append(('mac%u' % i, '10.0.0.%u' % i))
        # configure macvlan interfaces and stimulate learning
        for mac_intf, mac_ipv4 in mac_intf_ipv4s:
            self.add_macvlan(second_host, mac_intf)
            second_host.cmd('ip address add %s/24 brd + dev %s' % (
                mac_ipv4, mac_intf))
            second_host.cmd('ping -c1 -I%s %s &' % (mac_intf, first_host.IP()))
        # verify connectivity
        for mac_intf, _ in mac_intf_ipv4s:
            self.one_ipv4_ping(
                second_host, first_host.IP(),
                require_host_learned=False, intf=mac_intf)
        # verify FAUCET thinks it learned this many hosts
        self.assertGreater(
            self.scrape_prometheus_var('vlan_hosts_learned', {'vlan': '100'}),
            self.MAX_HOSTS)


class FaucetUntaggedHUPTest(FaucetUntaggedTest):
    """Test handling HUP signal without config change."""

    def test_untagged(self):
        """Test that FAUCET receives HUP signal and keeps switching."""
        init_config_count = self.get_configure_count()
        for i in range(init_config_count, init_config_count+3):
            configure_count = self.get_configure_count()
            self.assertEquals(i, configure_count)
            self.verify_hup_faucet()
            configure_count = self.get_configure_count()
            self.assertTrue(i + 1, configure_count)
            self.assertEqual(
                self.scrape_prometheus_var('of_dp_disconnections', default=0),
                0)
            self.assertEqual(
                self.scrape_prometheus_var('of_dp_connections', default=0),
                1)
            self.wait_until_controller_flow()
            self.ping_all_when_learned()


class FaucetConfigReloadTest(FaucetTest):
    """Test handling HUP signal with config change."""

    N_UNTAGGED = 4
    N_TAGGED = 0
    CONFIG_GLOBAL = """
vlans:
    100:
        description: "untagged"
    200:
        description: "untagged"
"""
    CONFIG = """
        interfaces:
            %(port_1)d:
                native_vlan: 100
                description: "b1"
            %(port_2)d:
                native_vlan: 100
                description: "b2"
            %(port_3)d:
                native_vlan: 100
                description: "b3"
            %(port_4)d:
                native_vlan: 100
                description: "b4"
"""
    ACL = """
acls:
    1:
        - rule:
            dl_type: 0x800
            nw_proto: 6
            tp_dst: 5001
            actions:
                allow: 0
        - rule:
            dl_type: 0x800
            nw_proto: 6
            tp_dst: 5002
            actions:
                allow: 1
        - rule:
            actions:
                allow: 1
    2:
        - rule:
            dl_type: 0x800
            nw_proto: 6
            tp_dst: 5001
            actions:
                allow: 1
        - rule:
            dl_type: 0x800
            nw_proto: 6
            tp_dst: 5002
            actions:
                allow: 0
        - rule:
            actions:
                allow: 1
"""

    def setUp(self):
        super(FaucetConfigReloadTest, self).setUp()
        self.acl_config_file = '%s/acl.yaml' % self.tmpdir
        open(self.acl_config_file, 'w').write(self.ACL)
        open(self.faucet_config_path, 'a').write(
            'include:\n     - %s' % self.acl_config_file)
        self.topo = self.topo_class(
            self.ports_sock, dpid=self.dpid,
            n_tagged=self.N_TAGGED, n_untagged=self.N_UNTAGGED)
        self.start_net()

    def _get_conf(self):
        return yaml.load(open(self.faucet_config_path, 'r').read())

    def _reload_conf(self, conf, restart, cold_start, change_expected=True):
        open(self.faucet_config_path, 'w').write(yaml.dump(conf))
        if restart:
            var = 'faucet_config_reload_warm'
            if cold_start:
                var = 'faucet_config_reload_cold'
            old_count = int(
                self.scrape_prometheus_var(var, dpid=True, default=0))
            self.verify_hup_faucet()
            new_count = int(
                self.scrape_prometheus_var(var, dpid=True, default=0))
            if change_expected:
                self.assertEquals(
                    old_count + 1, new_count,
                    msg='%s did not increment: %u' % (var, new_count))
            else:
                self.assertEquals(
                    old_count, new_count,
                    msg='%s incremented: %u' % (var, new_count))

    def get_port_match_flow(self, port_no, table_id=None):
        if table_id is None:
            table_id = self.ETH_SRC_TABLE
        flow = self.get_matching_flow_on_dpid(
            self.dpid, {u'in_port': int(port_no)}, table_id)
        return flow

    def test_add_unknown_dp(self):
        conf = self._get_conf()
        conf['dps']['unknown'] = {
            'dp_id': int(self.rand_dpid()),
            'hardware': 'Open vSwitch',
        }
        self._reload_conf(
            conf, restart=True, cold_start=False, change_expected=False)

    def change_port_config(self, port, config_name, config_value,
                           restart=True, conf=None, cold_start=False):
        if conf is None:
            conf = self._get_conf()
        conf['dps']['faucet-1']['interfaces'][port][config_name] = config_value
        self._reload_conf(conf, restart, cold_start)

    def change_vlan_config(self, vlan, config_name, config_value,
                           restart=True, conf=None, cold_start=False):
        if conf is None:
            conf = self._get_conf()
        conf['vlans'][vlan][config_name] = config_value
        self._reload_conf(conf, restart, cold_start)

    def test_tabs_are_bad(self):
        self.ping_all_when_learned()
        orig_conf = self._get_conf()
        self.force_faucet_reload('\t'.join(('tabs', 'are', 'bad')))
        self.ping_all_when_learned()
        self._reload_conf(
            orig_conf, restart=True, cold_start=False, change_expected=False)

    def test_port_change_vlan(self):
        first_host, second_host = self.net.hosts[:2]
        third_host, fourth_host = self.net.hosts[2:]
        self.ping_all_when_learned()
        self.change_port_config(
            self.port_map['port_1'], 'native_vlan', 200, restart=False)
        self.change_port_config(
            self.port_map['port_2'], 'native_vlan', 200, restart=True, cold_start=True)
        for port_name in ('port_1', 'port_2'):
            self.wait_until_matching_flow(
                {u'in_port': int(self.port_map[port_name])},
                table_id=self.VLAN_TABLE,
                actions=[u'SET_FIELD: {vlan_vid:4296}'])
        self.one_ipv4_ping(first_host, second_host.IP(), require_host_learned=False)
        # hosts 1 and 2 now in VLAN 200, so they shouldn't see floods for 3 and 4.
        self.verify_vlan_flood_limited(
            third_host, fourth_host, first_host)

    def test_port_change_acl(self):
        self.ping_all_when_learned()
        first_host, second_host = self.net.hosts[0:2]
        orig_conf = self._get_conf()
        self.change_port_config(
            self.port_map['port_1'], 'acl_in', 1, cold_start=False)
        self.wait_until_matching_flow(
            {u'in_port': int(self.port_map['port_1']), u'tp_dst': 5001},
            table_id=self.PORT_ACL_TABLE)
        self.verify_tp_dst_blocked(5001, first_host, second_host)
        self.verify_tp_dst_notblocked(5002, first_host, second_host)
        self._reload_conf(orig_conf, True, cold_start=False)
        self.verify_tp_dst_notblocked(
            5001, first_host, second_host, table_id=None)
        self.verify_tp_dst_notblocked(
            5002, first_host, second_host, table_id=None)

    def test_port_change_permanent_learn(self):
        first_host, second_host, third_host = self.net.hosts[0:3]
        self.change_port_config(
            self.port_map['port_1'], 'permanent_learn', True, cold_start=False)
        self.ping_all_when_learned()
        original_third_host_mac = third_host.MAC()
        third_host.setMAC(first_host.MAC())
        self.assertEqual(100.0, self.net.ping((second_host, third_host)))
        self.assertEqual(0, self.net.ping((first_host, second_host)))
        third_host.setMAC(original_third_host_mac)
        self.ping_all_when_learned()
        self.change_port_config(
            self.port_map['port_1'], 'acl_in', 1, cold_start=False)
        self.wait_until_matching_flow(
            {u'in_port': int(self.port_map['port_1']), u'tp_dst': 5001},
            table_id=self.PORT_ACL_TABLE)
        self.verify_tp_dst_blocked(5001, first_host, second_host)
        self.verify_tp_dst_notblocked(5002, first_host, second_host)


class FaucetUntaggedBGPIPv4DefaultRouteTest(FaucetUntaggedTest):
    """Test IPv4 routing and import default route from BGP."""

    CONFIG_GLOBAL = """
vlans:
    100:
        description: "untagged"
        faucet_vips: ["10.0.0.254/24"]
        bgp_port: %(bgp_port)d
        bgp_as: 1
        bgp_routerid: "1.1.1.1"
        bgp_neighbor_addresses: ["127.0.0.1"]
        bgp_neighbor_as: 2
"""

    CONFIG = """
        arp_neighbor_timeout: 2
        max_resolve_backoff_time: 1
        interfaces:
            %(port_1)d:
                native_vlan: 100
                description: "b1"
            %(port_2)d:
                native_vlan: 100
                description: "b2"
            %(port_3)d:
                native_vlan: 100
                description: "b3"
            %(port_4)d:
                native_vlan: 100
                description: "b4"
"""

    exabgp_peer_conf = """
    static {
      route 0.0.0.0/0 next-hop 10.0.0.1 local-preference 100;
    }
"""
    exabgp_log = None

    def pre_start_net(self):
        exabgp_conf = self.get_exabgp_conf('127.0.0.1', self.exabgp_peer_conf)
        self.exabgp_log = self.start_exabgp(exabgp_conf)

    def test_untagged(self):
        """Test IPv4 routing, and BGP routes received."""
        first_host, second_host = self.net.hosts[:2]
        first_host_alias_ip = ipaddress.ip_interface(u'10.99.99.99/24')
        first_host_alias_host_ip = ipaddress.ip_interface(
            ipaddress.ip_network(first_host_alias_ip.ip))
        self.host_ipv4_alias(first_host, first_host_alias_ip)
        self.wait_bgp_up('127.0.0.1', 100)
        self.assertGreater(
            self.scrape_prometheus_var(
                'bgp_neighbor_routes', {'ipv': '4', 'vlan': '100'}),
            0)
        self.wait_exabgp_sent_updates(self.exabgp_log)
        self.add_host_route(
            second_host, first_host_alias_host_ip, self.FAUCET_VIPV4.ip)
        self.one_ipv4_ping(second_host, first_host_alias_ip.ip)
        self.one_ipv4_controller_ping(first_host)


class FaucetUntaggedBGPIPv4RouteTest(FaucetUntaggedTest):
    """Test IPv4 routing and import from BGP."""

    CONFIG_GLOBAL = """
vlans:
    100:
        description: "untagged"
        faucet_vips: ["10.0.0.254/24"]
        bgp_port: %(bgp_port)d
        bgp_as: 1
        bgp_routerid: "1.1.1.1"
        bgp_neighbor_addresses: ["127.0.0.1"]
        bgp_neighbor_as: 2
        routes:
            - route:
                ip_dst: 10.99.99.0/24
                ip_gw: 10.0.0.1
"""

    CONFIG = """
        arp_neighbor_timeout: 2
        max_resolve_backoff_time: 1
        interfaces:
            %(port_1)d:
                native_vlan: 100
                description: "b1"
            %(port_2)d:
                native_vlan: 100
                description: "b2"
            %(port_3)d:
                native_vlan: 100
                description: "b3"
            %(port_4)d:
                native_vlan: 100
                description: "b4"
"""

    exabgp_peer_conf = """
    static {
      route 10.0.1.0/24 next-hop 10.0.0.1 local-preference 100;
      route 10.0.2.0/24 next-hop 10.0.0.2 local-preference 100;
      route 10.0.3.0/24 next-hop 10.0.0.2 local-preference 100;
      route 10.0.4.0/24 next-hop 10.0.0.254;
      route 10.0.5.0/24 next-hop 10.10.0.1;
   }
"""
    exabgp_log = None

    def pre_start_net(self):
        exabgp_conf = self.get_exabgp_conf('127.0.0.1', self.exabgp_peer_conf)
        self.exabgp_log = self.start_exabgp(exabgp_conf)

    def test_untagged(self):
        """Test IPv4 routing, and BGP routes received."""
        first_host, second_host = self.net.hosts[:2]
        # wait until 10.0.0.1 has been resolved
        self.wait_for_route_as_flow(
            first_host.MAC(), ipaddress.IPv4Network(u'10.99.99.0/24'))
        self.wait_bgp_up('127.0.0.1', 100)
        self.assertGreater(
            self.scrape_prometheus_var(
                'bgp_neighbor_routes', {'ipv': '4', 'vlan': '100'}),
            0)
        self.wait_exabgp_sent_updates(self.exabgp_log)
        self.verify_invalid_bgp_route('10.0.0.4/24 cannot be us')
        self.verify_invalid_bgp_route('10.0.0.5/24 is not a connected network')
        self.wait_for_route_as_flow(
            second_host.MAC(), ipaddress.IPv4Network(u'10.0.3.0/24'))
        self.verify_ipv4_routing_mesh()
        self.flap_all_switch_ports()
        self.verify_ipv4_routing_mesh()
        for host in first_host, second_host:
            self.one_ipv4_controller_ping(host)


class FaucetUntaggedIPv4RouteTest(FaucetUntaggedTest):
    """Test IPv4 routing and export to BGP."""

    CONFIG_GLOBAL = """
vlans:
    100:
        description: "untagged"
        faucet_vips: ["10.0.0.254/24"]
        bgp_port: %(bgp_port)d
        bgp_as: 1
        bgp_routerid: "1.1.1.1"
        bgp_neighbor_addresses: ["127.0.0.1"]
        bgp_neighbor_as: 2
        routes:
            - route:
                ip_dst: "10.0.1.0/24"
                ip_gw: "10.0.0.1"
            - route:
                ip_dst: "10.0.2.0/24"
                ip_gw: "10.0.0.2"
            - route:
                ip_dst: "10.0.3.0/24"
                ip_gw: "10.0.0.2"
"""

    CONFIG = """
        arp_neighbor_timeout: 2
        max_resolve_backoff_time: 1
        interfaces:
            %(port_1)d:
                native_vlan: 100
                description: "b1"
            %(port_2)d:
                native_vlan: 100
                description: "b2"
            %(port_3)d:
                native_vlan: 100
                description: "b3"
            %(port_4)d:
                native_vlan: 100
                description: "b4"
"""

    exabgp_log = None

    def pre_start_net(self):
        exabgp_conf = self.get_exabgp_conf('127.0.0.1')
        self.exabgp_log = self.start_exabgp(exabgp_conf)

    def test_untagged(self):
        """Test IPv4 routing, and BGP routes sent."""
        self.verify_ipv4_routing_mesh()
        self.flap_all_switch_ports()
        self.verify_ipv4_routing_mesh()
        self.wait_bgp_up('127.0.0.1', 100)
        self.assertGreater(
            self.scrape_prometheus_var(
                'bgp_neighbor_routes', {'ipv': '4', 'vlan': '100'}),
            0)
        # exabgp should have received our BGP updates
        updates = self.exabgp_updates(self.exabgp_log)
        assert re.search('10.0.0.0/24 next-hop 10.0.0.254', updates)
        assert re.search('10.0.1.0/24 next-hop 10.0.0.1', updates)
        assert re.search('10.0.2.0/24 next-hop 10.0.0.2', updates)
        assert re.search('10.0.2.0/24 next-hop 10.0.0.2', updates)


class FaucetZodiacUntaggedIPv4RouteTest(FaucetUntaggedIPv4RouteTest):

    RUN_GAUGE = False
    N_UNTAGGED = 3


class FaucetUntaggedVLanUnicastFloodTest(FaucetUntaggedTest):

    CONFIG_GLOBAL = """
vlans:
    100:
        description: "untagged"
        unicast_flood: True
"""

    CONFIG = """
        interfaces:
            %(port_1)d:
                native_vlan: 100
                description: "b1"
            %(port_2)d:
                native_vlan: 100
                description: "b2"
            %(port_3)d:
                native_vlan: 100
                description: "b3"
            %(port_4)d:
                native_vlan: 100
                description: "b4"
"""

    def test_untagged(self):
        self.ping_all_when_learned()
        self.verify_port1_unicast(True)
        self.assertTrue(self.bogus_mac_flooded_to_port1())


class FaucetUntaggedNoVLanUnicastFloodTest(FaucetUntaggedTest):

    CONFIG_GLOBAL = """
vlans:
    100:
        description: "untagged"
        unicast_flood: False
"""

    CONFIG = """
        interfaces:
            %(port_1)d:
                native_vlan: 100
                description: "b1"
            %(port_2)d:
                native_vlan: 100
                description: "b2"
            %(port_3)d:
                native_vlan: 100
                description: "b3"
            %(port_4)d:
                native_vlan: 100
                description: "b4"
"""

    def test_untagged(self):
        self.verify_port1_unicast(False)
        self.assertFalse(self.bogus_mac_flooded_to_port1())


class FaucetUntaggedPortUnicastFloodTest(FaucetUntaggedTest):

    CONFIG_GLOBAL = """
vlans:
    100:
        description: "untagged"
        unicast_flood: False
"""

    CONFIG = """
        interfaces:
            %(port_1)d:
                native_vlan: 100
                description: "b1"
                unicast_flood: True
            %(port_2)d:
                native_vlan: 100
                description: "b2"
            %(port_3)d:
                native_vlan: 100
                description: "b3"
            %(port_4)d:
                native_vlan: 100
                description: "b4"
"""

    def test_untagged(self):
        self.verify_port1_unicast(False)
        # VLAN level config to disable flooding takes precedence,
        # cannot enable port-only flooding.
        self.assertFalse(self.bogus_mac_flooded_to_port1())


class FaucetUntaggedNoPortUnicastFloodTest(FaucetUntaggedTest):

    CONFIG_GLOBAL = """
vlans:
    100:
        description: "untagged"
        unicast_flood: True
"""

    CONFIG = """
        interfaces:
            %(port_1)d:
                native_vlan: 100
                description: "b1"
                unicast_flood: False
            %(port_2)d:
                native_vlan: 100
                description: "b2"
            %(port_3)d:
                native_vlan: 100
                description: "b3"
            %(port_4)d:
                native_vlan: 100
                description: "b4"
"""

    def test_untagged(self):
        self.verify_port1_unicast(False)
        self.assertFalse(self.bogus_mac_flooded_to_port1())


class FaucetUntaggedHostMoveTest(FaucetUntaggedTest):

    def test_untagged(self):
        first_host, second_host = self.net.hosts[0:2]
        self.assertEqual(0, self.net.ping((first_host, second_host)))
        self.swap_host_macs(first_host, second_host)
        self.net.ping((first_host, second_host))
        for host, in_port in (
                (first_host, self.port_map['port_1']),
                (second_host, self.port_map['port_2'])):
            self.require_host_learned(host, in_port=in_port)
        self.assertEquals(0, self.net.ping((first_host, second_host)))


class FaucetUntaggedHostPermanentLearnTest(FaucetUntaggedTest):

    CONFIG_GLOBAL = """
vlans:
    100:
        description: "untagged"
"""

    CONFIG = """
        interfaces:
            %(port_1)d:
                native_vlan: 100
                description: "b1"
                permanent_learn: True
            %(port_2)d:
                native_vlan: 100
                description: "b2"
            %(port_3)d:
                native_vlan: 100
                description: "b3"
            %(port_4)d:
                native_vlan: 100
                description: "b4"
"""

    def test_untagged(self):
        self.ping_all_when_learned()
        first_host, second_host, third_host = self.net.hosts[0:3]
        # 3rd host impersonates 1st, 3rd host breaks but 1st host still OK
        original_third_host_mac = third_host.MAC()
        third_host.setMAC(first_host.MAC())
        self.assertEqual(100.0, self.net.ping((second_host, third_host)))
        self.assertEqual(0, self.net.ping((first_host, second_host)))
        # 3rd host stops impersonating, now everything fine again.
        third_host.setMAC(original_third_host_mac)
        self.ping_all_when_learned()


class FaucetSingleUntaggedIPv4ControlPlaneTest(FaucetUntaggedTest):

    CONFIG_GLOBAL = """
vlans:
    100:
        description: "untagged"
        faucet_vips: ["10.0.0.254/24"]
"""

    CONFIG = """
        max_resolve_backoff_time: 1
        interfaces:
            %(port_1)d:
                native_vlan: 100
                description: "b1"
            %(port_2)d:
                native_vlan: 100
                description: "b2"
            %(port_3)d:
                native_vlan: 100
                description: "b3"
            %(port_4)d:
                native_vlan: 100
                description: "b4"
"""

    def test_ping_controller(self):
        first_host, second_host = self.net.hosts[0:2]
        for _ in range(5):
            self.one_ipv4_ping(first_host, second_host.IP())
            for host in first_host, second_host:
                self.one_ipv4_controller_ping(host)
            self.flap_all_switch_ports()

    def test_fping_controller(self):
        first_host = self.net.hosts[0]
        self.one_ipv4_controller_ping(first_host)
        self.verify_controller_fping(first_host, self.FAUCET_VIPV4)

    def test_fuzz_controller(self):
        first_host = self.net.hosts[0]
        self.one_ipv4_controller_ping(first_host)
        packets = 1000
        for fuzz_cmd in (
            ('python -c \"from scapy.all import * ;'
             'scapy.all.send(IP(dst=\'%s\')/'
             'fuzz(%s(type=0)),count=%u)\"' % ('10.0.0.254', 'ICMP', packets)),
            ('python -c \"from scapy.all import * ;'
             'scapy.all.send(IP(dst=\'%s\')/'
             'fuzz(%s(type=8)),count=%u)\"' % ('10.0.0.254', 'ICMP', packets)),
            ('python -c \"from scapy.all import * ;'
             'scapy.all.send(fuzz(%s(pdst=\'%s\')),'
             'count=%u)\"' % ('ARP', '10.0.0.254', packets))):
            self.assertTrue(
                re.search('Sent %u packets' % packets, first_host.cmd(fuzz_cmd)))
        self.one_ipv4_controller_ping(first_host)


class FaucetUntaggedIPv6RATest(FaucetUntaggedTest):

    FAUCET_MAC = "0e:00:00:00:00:99"

    CONFIG_GLOBAL = """
vlans:
    100:
        description: "untagged"
        faucet_vips: ["fe80::1:254/64", "fc00::1:254/112", "fc00::2:254/112", "10.0.0.254/24"]
        faucet_mac: "%s"
""" % FAUCET_MAC

    CONFIG = """
        advertise_interval: 5
        interfaces:
            %(port_1)d:
                native_vlan: 100
                description: "b1"
            %(port_2)d:
                native_vlan: 100
                description: "b2"
            %(port_3)d:
                native_vlan: 100
                description: "b3"
            %(port_4)d:
                native_vlan: 100
                description: "b4"
"""

    def test_ndisc6(self):
        first_host = self.net.hosts[0]
        for vip in ('fe80::1:254', 'fc00::1:254', 'fc00::2:254'):
            self.assertEquals(
                self.FAUCET_MAC.upper(),
                first_host.cmd('ndisc6 -q %s %s' % (vip, first_host.defaultIntf())).strip())

    def test_rdisc6(self):
        first_host = self.net.hosts[0]
        rdisc6_results = sorted(list(set(first_host.cmd(
            'rdisc6 -q %s' % first_host.defaultIntf()).splitlines())))
        self.assertEquals(
            ['fc00::1:0/112', 'fc00::2:0/112'],
            rdisc6_results)

    def test_ra_advertise(self):
        first_host = self.net.hosts[0]
        tcpdump_filter = ' and '.join((
            'ether dst 33:33:00:00:00:01',
            'ether src %s' % self.FAUCET_MAC,
            'icmp6',
            'ip6[40] == 134',
            'ip6 host fe80::1:254'))
        tcpdump_txt = self.tcpdump_helper(
            first_host, tcpdump_filter, [], timeout=30, vflags='-vv', packets=1)
        for ra_required in (
                r'fe80::1:254 > ff02::1:.+ICMP6, router advertisement',
                r'fc00::1:0/112, Flags \[onlink, auto\]',
                r'fc00::2:0/112, Flags \[onlink, auto\]',
                r'source link-address option \(1\), length 8 \(1\): %s' % self.FAUCET_MAC):
            self.assertTrue(
                re.search(ra_required, tcpdump_txt),
                msg='%s: %s' % (ra_required, tcpdump_txt))

    def test_rs_reply(self):
        first_host = self.net.hosts[0]
        tcpdump_filter = ' and '.join((
            'ether src %s' % self.FAUCET_MAC,
            'ether dst %s' % first_host.MAC(),
            'icmp6',
            'ip6[40] == 134',
            'ip6 host fe80::1:254'))
        tcpdump_txt = self.tcpdump_helper(
            first_host, tcpdump_filter, [
                lambda: first_host.cmd(
                    'rdisc6 -1 %s' % first_host.defaultIntf())],
            timeout=30, vflags='-vv', packets=1)
        for ra_required in (
                r'fe80::1:254 > fe80::.+ICMP6, router advertisement',
                r'fc00::1:0/112, Flags \[onlink, auto\]',
                r'fc00::2:0/112, Flags \[onlink, auto\]',
                r'source link-address option \(1\), length 8 \(1\): %s' % self.FAUCET_MAC):
            self.assertTrue(
                re.search(ra_required, tcpdump_txt),
                msg='%s: %s (%s)' % (ra_required, tcpdump_txt, tcpdump_filter))


class FaucetSingleUntaggedIPv6ControlPlaneTest(FaucetUntaggedTest):

    CONFIG_GLOBAL = """
vlans:
    100:
        description: "untagged"
        faucet_vips: ["fc00::1:254/112"]
"""

    CONFIG = """
        max_resolve_backoff_time: 1
        interfaces:
            %(port_1)d:
                native_vlan: 100
                description: "b1"
            %(port_2)d:
                native_vlan: 100
                description: "b2"
            %(port_3)d:
                native_vlan: 100
                description: "b3"
            %(port_4)d:
                native_vlan: 100
                description: "b4"
"""

    def test_ping_controller(self):
        first_host, second_host = self.net.hosts[0:2]
        self.add_host_ipv6_address(first_host, 'fc00::1:1/112')
        self.add_host_ipv6_address(second_host, 'fc00::1:2/112')
        for _ in range(5):
            self.one_ipv6_ping(first_host, 'fc00::1:2')
            for host in first_host, second_host:
                self.one_ipv6_controller_ping(host)
            self.flap_all_switch_ports()

    def test_fping_controller(self):
        first_host = self.net.hosts[0]
        self.add_host_ipv6_address(first_host, 'fc00::1:1/112')
        self.one_ipv6_controller_ping(first_host)
        self.verify_controller_fping(first_host, self.FAUCET_VIPV6)

    def test_fuzz_controller(self):
        first_host = self.net.hosts[0]
        self.add_host_ipv6_address(first_host, 'fc00::1:1/112')
        self.one_ipv6_controller_ping(first_host)
        fuzz_success = False
        packets = 1000
        for fuzz_class in dir(scapy.all):
            if fuzz_class.startswith('ICMPv6'):
                fuzz_cmd = (
                    'python -c \"from scapy.all import * ;'
                    'scapy.all.send(IPv6(dst=\'%s\')/'
                    'fuzz(%s()),count=%u)\"' % ('fc00::1:254', fuzz_class, packets))
                if re.search('Sent %u packets' % packets, first_host.cmd(fuzz_cmd)):
                    print fuzz_class
                    fuzz_success = True
        self.assertTrue(fuzz_success)
        self.one_ipv6_controller_ping(first_host)


class FaucetTaggedAndUntaggedTest(FaucetTest):

    CONFIG_GLOBAL = """
vlans:
    100:
        description: "tagged"
    101:
        description: "untagged"
"""

    CONFIG = """
        interfaces:
            %(port_1)d:
                tagged_vlans: [100]
                description: "b1"
            %(port_2)d:
                tagged_vlans: [100]
                description: "b2"
            %(port_3)d:
                native_vlan: 101
                description: "b3"
            %(port_4)d:
                native_vlan: 101
                description: "b4"
"""

    def setUp(self):
        super(FaucetTaggedAndUntaggedTest, self).setUp()
        self.topo = self.topo_class(
            self.ports_sock, dpid=self.dpid, n_tagged=2, n_untagged=2)
        self.start_net()

    def test_seperate_untagged_tagged(self):
        tagged_host_pair = self.net.hosts[:2]
        untagged_host_pair = self.net.hosts[2:]
        self.verify_vlan_flood_limited(
            tagged_host_pair[0], tagged_host_pair[1], untagged_host_pair[0])
        self.verify_vlan_flood_limited(
            untagged_host_pair[0], untagged_host_pair[1], tagged_host_pair[0])
        # hosts within VLANs can ping each other
        self.assertEquals(0, self.net.ping(tagged_host_pair))
        self.assertEquals(0, self.net.ping(untagged_host_pair))
        # hosts cannot ping hosts in other VLANs
        self.assertEquals(
            100, self.net.ping([tagged_host_pair[0], untagged_host_pair[0]]))


class FaucetUntaggedACLTest(FaucetUntaggedTest):

    CONFIG_GLOBAL = """
vlans:
    100:
        description: "untagged"
acls:
    1:
        - rule:
            dl_type: 0x800
            nw_proto: 6
            tp_dst: 5002
            actions:
                allow: 1
        - rule:
            dl_type: 0x800
            nw_proto: 6
            tp_dst: 5001
            actions:
                allow: 0
        - rule:
            actions:
                allow: 1
"""
    CONFIG = """
        interfaces:
            %(port_1)d:
                native_vlan: 100
                description: "b1"
                acl_in: 1
            %(port_2)d:
                native_vlan: 100
                description: "b2"
            %(port_3)d:
                native_vlan: 100
                description: "b3"
            %(port_4)d:
                native_vlan: 100
                description: "b4"
"""

    def test_port5001_blocked(self):
        self.ping_all_when_learned()
        first_host, second_host = self.net.hosts[0:2]
        self.verify_tp_dst_blocked(5001, first_host, second_host)

    def test_port5002_notblocked(self):
        self.ping_all_when_learned()
        first_host, second_host = self.net.hosts[0:2]
        self.verify_tp_dst_notblocked(5002, first_host, second_host)


class FaucetUntaggedACLTcpMaskTest(FaucetUntaggedACLTest):

    CONFIG_GLOBAL = """
vlans:
    100:
        description: "untagged"
acls:
    1:
        - rule:
            dl_type: 0x800
            nw_proto: 6
            tp_dst: 5002
            actions:
                allow: 1
        - rule:
            dl_type: 0x800
            nw_proto: 6
            tp_dst: 5001
            actions:
                allow: 0
        - rule:
            dl_type: 0x800
            nw_proto: 6
            # Match packets > 1023
            tp_dst: 1024/1024
            actions:
                allow: 0
        - rule:
            actions:
                allow: 1
"""

    def test_port_gt1023_blocked(self):
        self.ping_all_when_learned()
        first_host, second_host = self.net.hosts[0:2]
        self.verify_tp_dst_blocked(1024, first_host, second_host, mask=1024)
        self.verify_tp_dst_notblocked(1023, first_host, second_host, table_id=None)


class FaucetUntaggedVLANACLTest(FaucetUntaggedTest):

    CONFIG_GLOBAL = """
acls:
    1:
        - rule:
            dl_type: 0x800
            nw_proto: 6
            tp_dst: 5001
            actions:
                allow: 0
        - rule:
            dl_type: 0x800
            nw_proto: 6
            tp_dst: 5002
            actions:
                allow: 1
        - rule:
            actions:
                allow: 1
vlans:
    100:
        description: "untagged"
        acl_in: 1
"""
    CONFIG = """
        interfaces:
            %(port_1)d:
                native_vlan: 100
                description: "b1"
            %(port_2)d:
                native_vlan: 100
                description: "b2"
            %(port_3)d:
                native_vlan: 100
                description: "b3"
            %(port_4)d:
                native_vlan: 100
                description: "b4"
"""

    def test_port5001_blocked(self):
        self.ping_all_when_learned()
        first_host, second_host = self.net.hosts[0:2]
        self.verify_tp_dst_blocked(
            5001, first_host, second_host, table_id=self.VLAN_ACL_TABLE)

    def test_port5002_notblocked(self):
        self.ping_all_when_learned()
        first_host, second_host = self.net.hosts[0:2]
        self.verify_tp_dst_notblocked(
            5002, first_host, second_host, table_id=self.VLAN_ACL_TABLE)


class FaucetZodiacUntaggedACLTest(FaucetUntaggedACLTest):

    RUN_GAUGE = False
    N_UNTAGGED = 3

    def test_untagged(self):
        """All hosts on the same untagged VLAN should have connectivity."""
        self.ping_all_when_learned()
        self.flap_all_switch_ports()
        self.ping_all_when_learned()


class FaucetUntaggedACLMirrorTest(FaucetUntaggedTest):

    CONFIG_GLOBAL = """
vlans:
    100:
        description: "untagged"
        unicast_flood: False
acls:
    1:
        - rule:
            actions:
                allow: 1
                mirror: mirrorport
"""

    CONFIG = """
        interfaces:
            %(port_1)d:
                native_vlan: 100
                description: "b1"
                acl_in: 1
            %(port_2)d:
                native_vlan: 100
                description: "b2"
                acl_in: 1
            mirrorport:
                number: %(port_3)d
                native_vlan: 100
                description: "b3"
            %(port_4)d:
                native_vlan: 100
                description: "b4"
"""

    def test_untagged(self):
        first_host, second_host, mirror_host = self.net.hosts[0:3]
        self.verify_ping_mirrored(first_host, second_host, mirror_host)

    def test_eapol_mirrored(self):
        first_host, second_host, mirror_host = self.net.hosts[0:3]
        self.verify_eapol_mirrored(first_host, second_host, mirror_host)


class FaucetZodiacUntaggedACLMirrorTest(FaucetUntaggedACLMirrorTest):

    RUN_GAUGE = False
    N_UNTAGGED = 3


class FaucetUntaggedACLMirrorDefaultAllowTest(FaucetUntaggedACLMirrorTest):

    CONFIG_GLOBAL = """
vlans:
    100:
        description: "untagged"
        unicast_flood: False
acls:
    1:
        - rule:
            actions:
                mirror: mirrorport
"""

    CONFIG = """
        interfaces:
            %(port_1)d:
                native_vlan: 100
                description: "b1"
                acl_in: 1
            %(port_2)d:
                native_vlan: 100
                description: "b2"
                acl_in: 1
            mirrorport:
                number: %(port_3)d
                native_vlan: 100
                description: "b3"
            %(port_4)d:
                native_vlan: 100
                description: "b4"
"""


class FaucetUntaggedOutputTest(FaucetUntaggedTest):

    CONFIG_GLOBAL = """
vlans:
    100:
        description: "untagged"
        unicast_flood: False
acls:
    1:
        - rule:
            dl_dst: "01:02:03:04:05:06"
            actions:
                output:
                    dl_dst: "06:06:06:06:06:06"
                    vlan_vid: 123
                    port: acloutport
"""

    CONFIG = """
        interfaces:
            %(port_1)d:
                native_vlan: 100
                description: "b1"
                acl_in: 1
            acloutport:
                number: %(port_2)d
                native_vlan: 100
                description: "b2"
            %(port_3)d:
                native_vlan: 100
                description: "b3"
            %(port_4)d:
                native_vlan: 100
                description: "b4"
"""

    def test_untagged(self):
        first_host, second_host = self.net.hosts[0:2]
        # we expected to see the rewritten address and VLAN
        tcpdump_filter = ('icmp and ether dst 06:06:06:06:06:06')
        tcpdump_txt = self.tcpdump_helper(
            second_host, tcpdump_filter, [
                lambda: first_host.cmd(
                    'arp -s %s %s' % (second_host.IP(), '01:02:03:04:05:06')),
                lambda: first_host.cmd('ping -c1 %s' % second_host.IP())])
        self.assertTrue(re.search(
            '%s: ICMP echo request' % second_host.IP(), tcpdump_txt))
        self.assertTrue(re.search(
            'vlan 123', tcpdump_txt))


class FaucetUntaggedMultiVlansOutputTest(FaucetUntaggedTest):

    CONFIG_GLOBAL = """
vlans:
    100:
        description: "untagged"
        unicast_flood: False
acls:
    1:
        - rule:
            dl_dst: "01:02:03:04:05:06"
            actions:
                output:
                    dl_dst: "06:06:06:06:06:06"
                    vlan_vids: [123, 456]
                    port: acloutport
"""

    CONFIG = """
        interfaces:
            %(port_1)d:
                native_vlan: 100
                description: "b1"
                acl_in: 1
            acloutport:
                number: %(port_2)d
                native_vlan: 100
                description: "b2"
            %(port_3)d:
                native_vlan: 100
                description: "b3"
            %(port_4)d:
                native_vlan: 100
                description: "b4"
"""

    @unittest.skip('needs OVS dev or > v2.8')
    def test_untagged(self):
        first_host, second_host = self.net.hosts[0:2]
        # we expected to see the rewritten address and VLAN
        tcpdump_filter = 'vlan'
        tcpdump_txt = self.tcpdump_helper(
            second_host, tcpdump_filter, [
                lambda: first_host.cmd(
                    'arp -s %s %s' % (second_host.IP(), '01:02:03:04:05:06')),
                lambda: first_host.cmd('ping -c1 %s' % second_host.IP())])
        self.assertTrue(re.search(
            '%s: ICMP echo request' % second_host.IP(), tcpdump_txt))
        self.assertTrue(re.search(
            'vlan 456.+vlan 123', tcpdump_txt))


class FaucetUntaggedMirrorTest(FaucetUntaggedTest):

    CONFIG_GLOBAL = """
vlans:
    100:
        description: "untagged"
        unicast_flood: False
"""

    CONFIG = """
        interfaces:
            %(port_1)d:
                native_vlan: 100
                description: "b1"
            %(port_2)d:
                native_vlan: 100
                description: "b2"
            %(port_3)d:
                native_vlan: 100
                description: "b3"
                mirror: %(port_1)d
            %(port_4)d:
                native_vlan: 100
                description: "b4"
"""

    def test_untagged(self):
        first_host, second_host, mirror_host = self.net.hosts[0:3]
        self.verify_ping_mirrored(first_host, second_host, mirror_host)


class FaucetTaggedTest(FaucetTest):

    CONFIG_GLOBAL = """
vlans:
    100:
        description: "tagged"
"""

    CONFIG = """
        interfaces:
            %(port_1)d:
                tagged_vlans: [100]
                description: "b1"
            %(port_2)d:
                tagged_vlans: [100]
                description: "b2"
            %(port_3)d:
                tagged_vlans: [100]
                description: "b3"
            %(port_4)d:
                tagged_vlans: [100]
                description: "b4"
"""

    def setUp(self):
        super(FaucetTaggedTest, self).setUp()
        self.topo = self.topo_class(
            self.ports_sock, dpid=self.dpid, n_tagged=4)
        self.start_net()

    def test_tagged(self):
        self.ping_all_when_learned()


class FaucetTaggedSwapVidOutputTest(FaucetTaggedTest):

    CONFIG_GLOBAL = """
vlans:
    100:
        description: "tagged"
        unicast_flood: False
    101:
        description: "tagged"
        unicast_flood: False
acls:
    1:
        - rule:
            vlan_vid: 100
            actions:
                output:
                    swap_vid: 101
                    port: acloutport
"""

    CONFIG = """
        interfaces:
            %(port_1)d:
                tagged_vlans: [100]
                description: "b1"
                acl_in: 1
            acloutport:
                number: %(port_2)d
                tagged_vlans: [101]
                description: "b2"
            %(port_3)d:
                tagged_vlans: [100]
                description: "b3"
            %(port_4)d:
                tagged_vlans: [100]
                description: "b4"
"""

    def test_tagged(self):
        first_host, second_host = self.net.hosts[0:2]
        # we expected to see the swapped VLAN VID
        tcpdump_filter = 'vlan 101'
        tcpdump_txt = self.tcpdump_helper(
            second_host, tcpdump_filter, [
                lambda: first_host.cmd(
                    'arp -s %s %s' % (second_host.IP(), '01:02:03:04:05:06')),
                lambda: first_host.cmd('ping -c1 %s' % second_host.IP())], root_intf=True)
        self.assertTrue(re.search(
            '%s: ICMP echo request' % second_host.IP(), tcpdump_txt))
        self.assertTrue(re.search(
            'vlan 101', tcpdump_txt))


class FaucetTaggedPopVlansOutputTest(FaucetTaggedTest):

    CONFIG_GLOBAL = """
vlans:
    100:
        description: "tagged"
        unicast_flood: False
acls:
    1:
        - rule:
            vlan_vid: 100
            dl_dst: "01:02:03:04:05:06"
            actions:
                output:
                    dl_dst: "06:06:06:06:06:06"
                    pop_vlans: 1
                    port: acloutport
"""

    CONFIG = """
        interfaces:
            %(port_1)d:
                tagged_vlans: [100]
                description: "b1"
                acl_in: 1
            acloutport:
                tagged_vlans: [100]
                number: %(port_2)d
                description: "b2"
            %(port_3)d:
                tagged_vlans: [100]
                description: "b3"
            %(port_4)d:
                tagged_vlans: [100]
                description: "b4"
"""

    def test_tagged(self):
        first_host, second_host = self.net.hosts[0:2]
        tcpdump_filter = 'not vlan and icmp and ether dst 06:06:06:06:06:06'
        tcpdump_txt = self.tcpdump_helper(
            second_host, tcpdump_filter, [
                lambda: first_host.cmd(
                    'arp -s %s %s' % (second_host.IP(), '01:02:03:04:05:06')),
                lambda: first_host.cmd(
                    'ping -c1 %s' % second_host.IP())], packets=10, root_intf=True)
        self.assertTrue(re.search(
            '%s: ICMP echo request' % second_host.IP(), tcpdump_txt))


class FaucetTaggedIPv4ControlPlaneTest(FaucetTaggedTest):

    CONFIG_GLOBAL = """
vlans:
    100:
        description: "tagged"
        faucet_vips: ["10.0.0.254/24"]
"""

    CONFIG = """
        max_resolve_backoff_time: 1
        interfaces:
            %(port_1)d:
                tagged_vlans: [100]
                description: "b1"
            %(port_2)d:
                tagged_vlans: [100]
                description: "b2"
            %(port_3)d:
                tagged_vlans: [100]
                description: "b3"
            %(port_4)d:
                tagged_vlans: [100]
                description: "b4"
"""

    def test_ping_controller(self):
        first_host, second_host = self.net.hosts[0:2]
        self.one_ipv4_ping(first_host, second_host.IP())
        for host in first_host, second_host:
            self.one_ipv4_controller_ping(host)


class FaucetTaggedIPv6ControlPlaneTest(FaucetTaggedTest):

    CONFIG_GLOBAL = """
vlans:
    100:
        description: "tagged"
        faucet_vips: ["fc00::1:254/112"]
"""

    CONFIG = """
        max_resolve_backoff_time: 1
        interfaces:
            %(port_1)d:
                tagged_vlans: [100]
                description: "b1"
            %(port_2)d:
                tagged_vlans: [100]
                description: "b2"
            %(port_3)d:
                tagged_vlans: [100]
                description: "b3"
            %(port_4)d:
                tagged_vlans: [100]
                description: "b4"
"""

    def test_ping_controller(self):
        first_host, second_host = self.net.hosts[0:2]
        self.add_host_ipv6_address(first_host, 'fc00::1:1/112')
        self.add_host_ipv6_address(second_host, 'fc00::1:2/112')
        self.one_ipv6_ping(first_host, 'fc00::1:2')
        for host in first_host, second_host:
            self.one_ipv6_controller_ping(host)


class FaucetTaggedICMPv6ACLTest(FaucetTaggedTest):

    CONFIG_GLOBAL = """
acls:
    1:
        - rule:
            dl_type: 0x86dd
            vlan_vid: 100
            ip_proto: 58
            icmpv6_type: 135
            ipv6_nd_target: "fc00::1:2"
            actions:
                output:
                    port: b2
        - rule:
            actions:
                allow: 1
vlans:
    100:
        description: "tagged"
        faucet_vips: ["fc00::1:254/112"]
"""

    CONFIG = """
        max_resolve_backoff_time: 1
        interfaces:
            %(port_1)d:
                tagged_vlans: [100]
                description: "b1"
                acl_in: 1
            b2:
                number: %(port_2)d
                tagged_vlans: [100]
                description: "b2"
            %(port_3)d:
                tagged_vlans: [100]
                description: "b3"
            %(port_4)d:
                tagged_vlans: [100]
                description: "b4"
"""

    def test_icmpv6_acl_match(self):
        first_host, second_host = self.net.hosts[0:2]
        self.add_host_ipv6_address(first_host, 'fc00::1:1/112')
        self.add_host_ipv6_address(second_host, 'fc00::1:2/112')
        self.one_ipv6_ping(first_host, 'fc00::1:2')
        self.wait_nonzero_packet_count_flow(
            {u'ipv6_nd_target': u'fc00::1:2'}, table_id=self.PORT_ACL_TABLE)


class FaucetTaggedIPv4RouteTest(FaucetTaggedTest):

    CONFIG_GLOBAL = """
vlans:
    100:
        description: "tagged"
        faucet_vips: ["10.0.0.254/24"]
        routes:
            - route:
                ip_dst: "10.0.1.0/24"
                ip_gw: "10.0.0.1"
            - route:
                ip_dst: "10.0.2.0/24"
                ip_gw: "10.0.0.2"
            - route:
                ip_dst: "10.0.3.0/24"
                ip_gw: "10.0.0.2"
"""

    CONFIG = """
        arp_neighbor_timeout: 2
        max_resolve_backoff_time: 1
        interfaces:
            %(port_1)d:
                tagged_vlans: [100]
                description: "b1"
            %(port_2)d:
                tagged_vlans: [100]
                description: "b2"
            %(port_3)d:
                tagged_vlans: [100]
                description: "b3"
            %(port_4)d:
                tagged_vlans: [100]
                description: "b4"
"""

    def test_tagged(self):
        host_pair = self.net.hosts[:2]
        first_host, second_host = host_pair
        first_host_routed_ip = ipaddress.ip_interface(u'10.0.1.1/24')
        second_host_routed_ip = ipaddress.ip_interface(u'10.0.2.1/24')
        for _ in range(3):
            self.verify_ipv4_routing(
                first_host, first_host_routed_ip,
                second_host, second_host_routed_ip)
            self.swap_host_macs(first_host, second_host)


class FaucetTaggedProactiveNeighborIPv4RouteTest(FaucetTaggedTest):

    CONFIG_GLOBAL = """
vlans:
    100:
        description: "tagged"
        faucet_vips: ["10.0.0.254/24"]
"""

    CONFIG = """
        arp_neighbor_timeout: 2
        max_resolve_backoff_time: 1
        proactive_learn: true
        interfaces:
            %(port_1)d:
                tagged_vlans: [100]
                description: "b1"
            %(port_2)d:
                tagged_vlans: [100]
                description: "b2"
            %(port_3)d:
                tagged_vlans: [100]
                description: "b3"
            %(port_4)d:
                tagged_vlans: [100]
                description: "b4"
"""

    def test_tagged(self):
        host_pair = self.net.hosts[:2]
        first_host, second_host = host_pair
        first_host_alias_ip = ipaddress.ip_interface(u'10.0.0.99/24')
        first_host_alias_host_ip = ipaddress.ip_interface(
            ipaddress.ip_network(first_host_alias_ip.ip))
        self.host_ipv4_alias(first_host, first_host_alias_ip)
        self.add_host_route(second_host, first_host_alias_host_ip, self.FAUCET_VIPV4.ip)
        self.one_ipv4_ping(second_host, first_host_alias_ip.ip)
        self.assertGreater(
            self.scrape_prometheus_var(
                'vlan_neighbors', {'ipv': '4', 'vlan': '100'}),
            1)


class FaucetTaggedProactiveNeighborIPv6RouteTest(FaucetTaggedTest):

    CONFIG_GLOBAL = """
vlans:
    100:
        description: "tagged"
        faucet_vips: ["fc00::1:3/64"]
"""

    CONFIG = """
        arp_neighbor_timeout: 2
        max_resolve_backoff_time: 1
        proactive_learn: true
        interfaces:
            %(port_1)d:
                tagged_vlans: [100]
                description: "b1"
            %(port_2)d:
                tagged_vlans: [100]
                description: "b2"
            %(port_3)d:
                tagged_vlans: [100]
                description: "b3"
            %(port_4)d:
                tagged_vlans: [100]
                description: "b4"
"""

    def test_tagged(self):
        host_pair = self.net.hosts[:2]
        first_host, second_host = host_pair
        first_host_alias_ip = ipaddress.ip_interface(u'fc00::1:99/64')
        faucet_vip_ip = ipaddress.ip_interface(u'fc00::1:3/126')
        first_host_alias_host_ip = ipaddress.ip_interface(
            ipaddress.ip_network(first_host_alias_ip.ip))
        self.add_host_ipv6_address(first_host, ipaddress.ip_interface(u'fc00::1:1/64'))
        # We use a narrower mask to force second_host to use the /128 route,
        # since otherwise it would realize :99 is directly connected via ND and send direct.
        self.add_host_ipv6_address(second_host, ipaddress.ip_interface(u'fc00::1:2/126'))
        self.add_host_ipv6_address(first_host, first_host_alias_ip)
        self.add_host_route(second_host, first_host_alias_host_ip, faucet_vip_ip.ip)
        self.one_ipv6_ping(second_host, first_host_alias_ip.ip)
        self.assertGreater(
            self.scrape_prometheus_var(
                'vlan_neighbors', {'ipv': '6', 'vlan': '100'}),
            1)


class FaucetUntaggedIPv4InterVLANRouteTest(FaucetUntaggedTest):

    FAUCET_MAC2 = '0e:00:00:00:00:02'

    CONFIG_GLOBAL = """
vlans:
    100:
        faucet_vips: ["10.100.0.254/24"]
    vlanb:
        vid: 200
        faucet_vips: ["10.200.0.254/24"]
        faucet_mac: "%s"
    vlanc:
        vid: 100
        description: "not used"
routers:
    router-1:
        vlans: [100, vlanb]
""" % FAUCET_MAC2

    CONFIG = """
        arp_neighbor_timeout: 2
        max_resolve_backoff_time: 1
        proactive_learn: True
        interfaces:
            %(port_1)d:
                native_vlan: 100
                description: "b1"
            %(port_2)d:
                native_vlan: vlanb
                description: "b2"
            %(port_3)d:
                native_vlan: vlanb
                description: "b3"
            %(port_4)d:
                native_vlan: vlanb
                description: "b4"
"""

    def test_untagged(self):
        first_host_ip = ipaddress.ip_interface(u'10.100.0.1/24')
        first_faucet_vip = ipaddress.ip_interface(u'10.100.0.254/24')
        second_host_ip = ipaddress.ip_interface(u'10.200.0.1/24')
        second_faucet_vip = ipaddress.ip_interface(u'10.200.0.254/24')
        first_host, second_host = self.net.hosts[:2]
        first_host.setIP(str(first_host_ip.ip), prefixLen=24)
        second_host.setIP(str(second_host_ip.ip), prefixLen=24)
        self.add_host_route(first_host, second_host_ip, first_faucet_vip.ip)
        self.add_host_route(second_host, first_host_ip, second_faucet_vip.ip)
        self.one_ipv4_ping(first_host, second_host_ip.ip)
        self.one_ipv4_ping(second_host, first_host_ip.ip)
        self.assertEquals(
            self._ip_neigh(first_host, first_faucet_vip.ip, 4), self.FAUCET_MAC)
        self.assertEquals(
            self._ip_neigh(second_host, second_faucet_vip.ip, 4), self.FAUCET_MAC2)


class FaucetUntaggedIPv6InterVLANRouteTest(FaucetUntaggedTest):

    FAUCET_MAC2 = '0e:00:00:00:00:02'

    CONFIG_GLOBAL = """
vlans:
    100:
        faucet_vips: ["fc00::1:254/64"]
    vlanb:
        vid: 200
        faucet_vips: ["fc01::1:254/64"]
        faucet_mac: "%s"
    vlanc:
        vid: 100
        description: "not used"
routers:
    router-1:
        vlans: [100, vlanb]
""" % FAUCET_MAC2

    CONFIG = """
        arp_neighbor_timeout: 2
        max_resolve_backoff_time: 1
        proactive_learn: True
        interfaces:
            %(port_1)d:
                native_vlan: 100
                description: "b1"
            %(port_2)d:
                native_vlan: vlanb
                description: "b2"
            %(port_3)d:
                native_vlan: vlanb
                description: "b3"
            %(port_4)d:
                native_vlan: vlanb
                description: "b4"
"""

    def test_untagged(self):
        host_pair = self.net.hosts[:2]
        first_host, second_host = host_pair
        first_host_net = ipaddress.ip_interface(u'fc00::1:1/64')
        second_host_net = ipaddress.ip_interface(u'fc01::1:1/64')
        self.add_host_ipv6_address(first_host, first_host_net)
        self.add_host_ipv6_address(second_host, second_host_net)
        self.add_host_route(
            first_host, second_host_net, self.FAUCET_VIPV6.ip)
        self.add_host_route(
            second_host, first_host_net, self.FAUCET_VIPV6_2.ip)
        self.one_ipv6_ping(first_host, second_host_net.ip)
        self.one_ipv6_ping(second_host, first_host_net.ip)


class FaucetUntaggedIPv4PolicyRouteTest(FaucetUntaggedTest):

    CONFIG_GLOBAL = """
vlans:
    100:
        description: "100"
        faucet_vips: ["10.0.0.254/24"]
        acl_in: pbr
    200:
        description: "200"
        faucet_vips: ["10.20.0.254/24"]
        routes:
            - route:
                ip_dst: "10.99.0.0/24"
                ip_gw: "10.20.0.2"
    300:
        description: "300"
        faucet_vips: ["10.30.0.254/24"]
        routes:
            - route:
                ip_dst: "10.99.0.0/24"
                ip_gw: "10.30.0.3"
acls:
    pbr:
        - rule:
            vlan_vid: 100
            dl_type: 0x800
            nw_dst: "10.99.0.2"
            actions:
                allow: 1
                output:
                    swap_vid: 300
        - rule:
            vlan_vid: 100
            dl_type: 0x800
            nw_dst: "10.99.0.0/24"
            actions:
                allow: 1
                output:
                    swap_vid: 200
        - rule:
            actions:
                allow: 1
routers:
    router-100-200:
        vlans: [100, 200]
    router-100-300:
        vlans: [100, 300]
"""
    CONFIG = """
        arp_neighbor_timeout: 2
        max_resolve_backoff_time: 1
        interfaces:
            %(port_1)d:
                native_vlan: 100
                description: "b1"
            %(port_2)d:
                native_vlan: 200
                description: "b2"
            %(port_3)d:
                native_vlan: 300
                description: "b3"
            %(port_4)d:
                native_vlan: 100
                description: "b4"
"""

    def test_untagged(self):
        # 10.99.0.1 is on b2, and 10.99.0.2 is on b3
        # we want to route 10.99.0.0/24 to b2, but we want
        # want to PBR 10.99.0.2/32 to b3.
        first_host_ip = ipaddress.ip_interface(u'10.0.0.1/24')
        first_faucet_vip = ipaddress.ip_interface(u'10.0.0.254/24')
        second_host_ip = ipaddress.ip_interface(u'10.20.0.2/24')
        second_faucet_vip = ipaddress.ip_interface(u'10.20.0.254/24')
        third_host_ip = ipaddress.ip_interface(u'10.30.0.3/24')
        third_faucet_vip = ipaddress.ip_interface(u'10.30.0.254/24')
        first_host, second_host, third_host = self.net.hosts[:3]
        remote_ip = ipaddress.ip_interface(u'10.99.0.1/24')
        remote_ip2 = ipaddress.ip_interface(u'10.99.0.2/24')
        second_host.setIP(str(second_host_ip.ip), prefixLen=24)
        third_host.setIP(str(third_host_ip.ip), prefixLen=24)
        self.host_ipv4_alias(second_host, remote_ip)
        self.host_ipv4_alias(third_host, remote_ip2)
        self.add_host_route(first_host, remote_ip, first_faucet_vip.ip)
        self.add_host_route(second_host, first_host_ip, second_faucet_vip.ip)
        self.add_host_route(third_host, first_host_ip, third_faucet_vip.ip)
        # ensure all nexthops resolved.
        self.one_ipv4_ping(first_host, first_faucet_vip.ip)
        self.one_ipv4_ping(second_host, second_faucet_vip.ip)
        self.one_ipv4_ping(third_host, third_faucet_vip.ip)
        self.wait_for_route_as_flow(
            second_host.MAC(), ipaddress.IPv4Network(u'10.99.0.0/24'), vlan_vid=200)
        self.wait_for_route_as_flow(
            third_host.MAC(), ipaddress.IPv4Network(u'10.99.0.0/24'), vlan_vid=300)
        # verify b1 can reach 10.99.0.1 and .2 on b2 and b3 respectively.
        self.one_ipv4_ping(first_host, remote_ip.ip)
        self.one_ipv4_ping(first_host, remote_ip2.ip)


class FaucetUntaggedMixedIPv4RouteTest(FaucetUntaggedTest):

    CONFIG_GLOBAL = """
vlans:
    100:
        description: "untagged"
        faucet_vips: ["172.16.0.254/24", "10.0.0.254/24"]
"""

    CONFIG = """
        arp_neighbor_timeout: 2
        max_resolve_backoff_time: 1
        interfaces:
            %(port_1)d:
                native_vlan: 100
                description: "b1"
            %(port_2)d:
                native_vlan: 100
                description: "b2"
            %(port_3)d:
                native_vlan: 100
                description: "b3"
            %(port_4)d:
                native_vlan: 100
                description: "b4"
"""

    def test_untagged(self):
        host_pair = self.net.hosts[:2]
        first_host, second_host = host_pair
        first_host_net = ipaddress.ip_interface(u'10.0.0.1/24')
        second_host_net = ipaddress.ip_interface(u'172.16.0.1/24')
        second_host.setIP(str(second_host_net.ip), prefixLen=24)
        self.one_ipv4_ping(first_host, self.FAUCET_VIPV4.ip)
        self.one_ipv4_ping(second_host, self.FAUCET_VIPV4_2.ip)
        self.add_host_route(
            first_host, second_host_net, self.FAUCET_VIPV4.ip)
        self.add_host_route(
            second_host, first_host_net, self.FAUCET_VIPV4_2.ip)
        self.one_ipv4_ping(first_host, second_host_net.ip)
        self.one_ipv4_ping(second_host, first_host_net.ip)


class FaucetUntaggedMixedIPv6RouteTest(FaucetUntaggedTest):

    CONFIG_GLOBAL = """
vlans:
    100:
        description: "untagged"
        faucet_vips: ["fc00::1:254/64", "fc01::1:254/64"]
"""

    CONFIG = """
        arp_neighbor_timeout: 2
        max_resolve_backoff_time: 1
        interfaces:
            %(port_1)d:
                native_vlan: 100
                description: "b1"
            %(port_2)d:
                native_vlan: 100
                description: "b2"
            %(port_3)d:
                native_vlan: 100
                description: "b3"
            %(port_4)d:
                native_vlan: 100
                description: "b4"
"""

    def test_untagged(self):
        host_pair = self.net.hosts[:2]
        first_host, second_host = host_pair
        first_host_net = ipaddress.ip_interface(u'fc00::1:1/64')
        second_host_net = ipaddress.ip_interface(u'fc01::1:1/64')
        self.add_host_ipv6_address(first_host, first_host_net)
        self.one_ipv6_ping(first_host, self.FAUCET_VIPV6.ip)
        self.add_host_ipv6_address(second_host, second_host_net)
        self.one_ipv6_ping(second_host, self.FAUCET_VIPV6_2.ip)
        self.add_host_route(
            first_host, second_host_net, self.FAUCET_VIPV6.ip)
        self.add_host_route(
            second_host, first_host_net, self.FAUCET_VIPV6_2.ip)
        self.one_ipv6_ping(first_host, second_host_net.ip)
        self.one_ipv6_ping(second_host, first_host_net.ip)


class FaucetUntaggedBGPIPv6DefaultRouteTest(FaucetUntaggedTest):

    CONFIG_GLOBAL = """
vlans:
    100:
        description: "untagged"
        faucet_vips: ["fc00::1:254/112"]
        bgp_port: %(bgp_port)d
        bgp_as: 1
        bgp_routerid: "1.1.1.1"
        bgp_neighbor_addresses: ["::1"]
        bgp_neighbor_as: 2
"""

    CONFIG = """
        arp_neighbor_timeout: 2
        max_resolve_backoff_time: 1
        interfaces:
            %(port_1)d:
                native_vlan: 100
                description: "b1"
            %(port_2)d:
                native_vlan: 100
                description: "b2"
            %(port_3)d:
                native_vlan: 100
                description: "b3"
            %(port_4)d:
                native_vlan: 100
                description: "b4"
"""

    exabgp_peer_conf = """
    static {
      route ::/0 next-hop fc00::1:1 local-preference 100;
    }
"""

    exabgp_log = None

    def pre_start_net(self):
        exabgp_conf = self.get_exabgp_conf('::1', self.exabgp_peer_conf)
        self.exabgp_log = self.start_exabgp(exabgp_conf)

    def test_untagged(self):
        first_host, second_host = self.net.hosts[:2]
        self.add_host_ipv6_address(first_host, 'fc00::1:1/112')
        self.add_host_ipv6_address(second_host, 'fc00::1:2/112')
        first_host_alias_ip = ipaddress.ip_interface(u'fc00::50:1/112')
        first_host_alias_host_ip = ipaddress.ip_interface(
            ipaddress.ip_network(first_host_alias_ip.ip))
        self.add_host_ipv6_address(first_host, first_host_alias_ip)
        self.wait_bgp_up('::1', 100)
        self.assertGreater(
            self.scrape_prometheus_var(
                'bgp_neighbor_routes', {'ipv': '6', 'vlan': '100'}),
            0)
        self.wait_exabgp_sent_updates(self.exabgp_log)
        self.add_host_route(
            second_host, first_host_alias_host_ip, self.FAUCET_VIPV6.ip)
        self.one_ipv6_ping(second_host, first_host_alias_ip.ip)
        self.one_ipv6_controller_ping(first_host)


class FaucetUntaggedBGPIPv6RouteTest(FaucetUntaggedTest):

    CONFIG_GLOBAL = """
vlans:
    100:
        description: "untagged"
        faucet_vips: ["fc00::1:254/112"]
        bgp_port: %(bgp_port)d
        bgp_as: 1
        bgp_routerid: "1.1.1.1"
        bgp_neighbor_addresses: ["::1"]
        bgp_neighbor_as: 2
"""

    CONFIG = """
        arp_neighbor_timeout: 2
        max_resolve_backoff_time: 1
        interfaces:
            %(port_1)d:
                native_vlan: 100
                description: "b1"
            %(port_2)d:
                native_vlan: 100
                description: "b2"
            %(port_3)d:
                native_vlan: 100
                description: "b3"
            %(port_4)d:
                native_vlan: 100
                description: "b4"
"""

    exabgp_peer_conf = """
    static {
      route fc00::10:1/112 next-hop fc00::1:1 local-preference 100;
      route fc00::20:1/112 next-hop fc00::1:2 local-preference 100;
      route fc00::30:1/112 next-hop fc00::1:2 local-preference 100;
      route fc00::40:1/112 next-hop fc00::1:254;
      route fc00::50:1/112 next-hop fc00::2:2;
    }
"""
    exabgp_log = None

    def pre_start_net(self):
        exabgp_conf = self.get_exabgp_conf('::1', self.exabgp_peer_conf)
        self.exabgp_log = self.start_exabgp(exabgp_conf)

    def test_untagged(self):
        first_host, second_host = self.net.hosts[:2]
        self.wait_bgp_up('::1', 100)
        self.assertGreater(
            self.scrape_prometheus_var(
                'bgp_neighbor_routes', {'ipv': '6', 'vlan': '100'}),
            0)
        self.wait_exabgp_sent_updates(self.exabgp_log)
        self.verify_invalid_bgp_route('fc00::40:1/112 cannot be us')
        self.verify_invalid_bgp_route('fc00::50:1/112 is not a connected network')
        self.verify_ipv6_routing_mesh()
        self.flap_all_switch_ports()
        self.verify_ipv6_routing_mesh()
        for host in first_host, second_host:
            self.one_ipv6_controller_ping(host)


class FaucetUntaggedSameVlanIPv6RouteTest(FaucetUntaggedTest):

    CONFIG_GLOBAL = """
vlans:
    100:
        description: "untagged"
        faucet_vips: ["fc00::10:1/112", "fc00::20:1/112"]
        routes:
            - route:
                ip_dst: "fc00::10:0/112"
                ip_gw: "fc00::10:2"
            - route:
                ip_dst: "fc00::20:0/112"
                ip_gw: "fc00::20:2"
"""

    CONFIG = """
        arp_neighbor_timeout: 2
        max_resolve_backoff_time: 1
        interfaces:
            %(port_1)d:
                native_vlan: 100
                description: "b1"
            %(port_2)d:
                native_vlan: 100
                description: "b2"
            %(port_3)d:
                native_vlan: 100
                description: "b3"
            %(port_4)d:
                native_vlan: 100
                description: "b4"
"""

    def test_untagged(self):
        first_host, second_host = self.net.hosts[:2]
        first_host_ip = ipaddress.ip_interface(u'fc00::10:2/112')
        first_host_ctrl_ip = ipaddress.ip_address(u'fc00::10:1')
        second_host_ip = ipaddress.ip_interface(u'fc00::20:2/112')
        second_host_ctrl_ip = ipaddress.ip_address(u'fc00::20:1')
        self.add_host_ipv6_address(first_host, first_host_ip)
        self.add_host_ipv6_address(second_host, second_host_ip)
        self.add_host_route(
            first_host, second_host_ip, first_host_ctrl_ip)
        self.add_host_route(
            second_host, first_host_ip, second_host_ctrl_ip)
        self.wait_for_route_as_flow(
            first_host.MAC(), first_host_ip.network)
        self.wait_for_route_as_flow(
            second_host.MAC(), second_host_ip.network)
        self.one_ipv6_ping(first_host, second_host_ip.ip)
        self.one_ipv6_ping(first_host, second_host_ctrl_ip)
        self.one_ipv6_ping(second_host, first_host_ip.ip)
        self.one_ipv6_ping(second_host, first_host_ctrl_ip)


class FaucetUntaggedIPv6RouteTest(FaucetUntaggedTest):

    CONFIG_GLOBAL = """
vlans:
    100:
        description: "untagged"
        faucet_vips: ["fc00::1:254/112"]
        bgp_port: %(bgp_port)d
        bgp_as: 1
        bgp_routerid: "1.1.1.1"
        bgp_neighbor_addresses: ["::1"]
        bgp_neighbor_as: 2
        routes:
            - route:
                ip_dst: "fc00::10:0/112"
                ip_gw: "fc00::1:1"
            - route:
                ip_dst: "fc00::20:0/112"
                ip_gw: "fc00::1:2"
            - route:
                ip_dst: "fc00::30:0/112"
                ip_gw: "fc00::1:2"
"""

    CONFIG = """
        arp_neighbor_timeout: 2
        max_resolve_backoff_time: 1
        interfaces:
            %(port_1)d:
                native_vlan: 100
                description: "b1"
            %(port_2)d:
                native_vlan: 100
                description: "b2"
            %(port_3)d:
                native_vlan: 100
                description: "b3"
            %(port_4)d:
                native_vlan: 100
                description: "b4"
"""

    exabgp_log = None

    def pre_start_net(self):
        exabgp_conf = self.get_exabgp_conf('::1')
        self.exabgp_log = self.start_exabgp(exabgp_conf)

    def test_untagged(self):
        self.verify_ipv6_routing_mesh()
        second_host = self.net.hosts[1]
        self.flap_all_switch_ports()
        self.wait_for_route_as_flow(
            second_host.MAC(), ipaddress.IPv6Network(u'fc00::30:0/112'))
        self.verify_ipv6_routing_mesh()
        self.wait_bgp_up('::1', 100)
        self.assertGreater(
            self.scrape_prometheus_var(
                'bgp_neighbor_routes', {'ipv': '6', 'vlan': '100'}),
            0)
        updates = self.exabgp_updates(self.exabgp_log)
        assert re.search('fc00::1:0/112 next-hop fc00::1:254', updates)
        assert re.search('fc00::10:0/112 next-hop fc00::1:1', updates)
        assert re.search('fc00::20:0/112 next-hop fc00::1:2', updates)
        assert re.search('fc00::30:0/112 next-hop fc00::1:2', updates)


class FaucetTaggedIPv6RouteTest(FaucetTaggedTest):
    """Test basic IPv6 routing without BGP."""

    CONFIG_GLOBAL = """
vlans:
    100:
        description: "tagged"
        faucet_vips: ["fc00::1:254/112"]
        routes:
            - route:
                ip_dst: "fc00::10:0/112"
                ip_gw: "fc00::1:1"
            - route:
                ip_dst: "fc00::20:0/112"
                ip_gw: "fc00::1:2"
"""

    CONFIG = """
        arp_neighbor_timeout: 2
        max_resolve_backoff_time: 1
        interfaces:
            %(port_1)d:
                tagged_vlans: [100]
                description: "b1"
            %(port_2)d:
                tagged_vlans: [100]
                description: "b2"
            %(port_3)d:
                tagged_vlans: [100]
                description: "b3"
            %(port_4)d:
                tagged_vlans: [100]
                description: "b4"
"""

    def test_tagged(self):
        """Test IPv6 routing works."""
        host_pair = self.net.hosts[:2]
        first_host, second_host = host_pair
        first_host_ip = ipaddress.ip_interface(u'fc00::1:1/112')
        second_host_ip = ipaddress.ip_interface(u'fc00::1:2/112')
        first_host_routed_ip = ipaddress.ip_interface(u'fc00::10:1/112')
        second_host_routed_ip = ipaddress.ip_interface(u'fc00::20:1/112')
        for _ in range(5):
            self.verify_ipv6_routing_pair(
                first_host, first_host_ip, first_host_routed_ip,
                second_host, second_host_ip, second_host_routed_ip)
            self.swap_host_macs(first_host, second_host)


class FaucetStringOfDPTest(FaucetTest):

    NUM_HOSTS = 4
    VID = 100
    dpids = None

    def build_net(self, stack=False, n_dps=1,
                  n_tagged=0, tagged_vid=100,
                  n_untagged=0, untagged_vid=100,
                  include=[], include_optional=[], acls={}, acl_in_dp={}):
        """Set up Mininet and Faucet for the given topology."""

        self.dpids = [str(self.rand_dpid()) for _ in range(n_dps)]
        self.dpid = self.dpids[0]
        self.CONFIG = self.get_config(
            self.dpids,
            stack,
            self.hardware,
            self.debug_log_path,
            n_tagged,
            tagged_vid,
            n_untagged,
            untagged_vid,
            include,
            include_optional,
            acls,
            acl_in_dp,
        )
        open(self.faucet_config_path, 'w').write(self.CONFIG)
        self.topo = faucet_mininet_test_topo.FaucetStringOfDPSwitchTopo(
            self.ports_sock,
            dpids=self.dpids,
            n_tagged=n_tagged,
            tagged_vid=tagged_vid,
            n_untagged=n_untagged,
            test_name=self._test_name(),
        )

    def get_config(self, dpids=[], stack=False, hardware=None, ofchannel_log=None,
                   n_tagged=0, tagged_vid=0, n_untagged=0, untagged_vid=0,
                   include=[], include_optional=[], acls={}, acl_in_dp={}):
        """Build a complete Faucet configuration for each datapath, using the given topology."""

        def dp_name(i):
            return 'faucet-%i' % (i + 1)

        def add_vlans(n_tagged, tagged_vid, n_untagged, untagged_vid):
            vlans_config = {}
            if n_untagged:
                vlans_config[untagged_vid] = {
                    'description': 'untagged',
                }

            if ((n_tagged and not n_untagged) or
                    (n_tagged and n_untagged and tagged_vid != untagged_vid)):
                vlans_config[tagged_vid] = {
                    'description': 'tagged',
                }
            return vlans_config

        def add_acl_to_port(name, port, interfaces_config):
            if name in acl_in_dp and port in acl_in_dp[name]:
                interfaces_config[port]['acl_in'] = acl_in_dp[name][port]

        def add_dp_to_dp_ports(dp_config, port, interfaces_config, i,
                               dpid_count, stack, n_tagged, tagged_vid,
                               n_untagged, untagged_vid):
            # Add configuration for the switch-to-switch links
            # (0 for a single switch, 1 for an end switch, 2 for middle switches).
            first_dp = i == 0
            second_dp = i == 1
            last_dp = i == dpid_count - 1
            end_dp = first_dp or last_dp
            num_switch_links = 0
            if dpid_count > 1:
                if end_dp:
                    num_switch_links = 1
                else:
                    num_switch_links = 2

            if stack and first_dp:
                dp_config['stack'] = {
                    'priority': 1
                }

            first_stack_port = port

            for stack_dp_port in range(num_switch_links):
                tagged_vlans = None

                peer_dp = None
                if stack_dp_port == 0:
                    if first_dp:
                        peer_dp = i + 1
                    else:
                        peer_dp = i - 1
                    if first_dp or second_dp:
                        peer_port = first_stack_port
                    else:
                        peer_port = first_stack_port + 1
                else:
                    peer_dp = i + 1
                    peer_port = first_stack_port

                description = 'to %s' % dp_name(peer_dp)

                interfaces_config[port] = {
                    'description': description,
                }

                if stack:
                    interfaces_config[port]['stack'] = {
                        'dp': dp_name(peer_dp),
                        'port': peer_port,
                    }
                else:
                    if n_tagged and n_untagged and n_tagged != n_untagged:
                        tagged_vlans = [tagged_vid, untagged_vid]
                    elif ((n_tagged and not n_untagged) or
                          (n_tagged and n_untagged and tagged_vid == untagged_vid)):
                        tagged_vlans = [tagged_vid]
                    elif n_untagged and not n_tagged:
                        tagged_vlans = [untagged_vid]

                    if tagged_vlans:
                        interfaces_config[port]['tagged_vlans'] = tagged_vlans

                add_acl_to_port(name, port, interfaces_config)
                port += 1

        def add_dp(name, dpid, i, dpid_count, stack,
                   n_tagged, tagged_vid, n_untagged, untagged_vid):
            dpid_ofchannel_log = ofchannel_log + str(i)
            dp_config = {
                'dp_id': int(dpid),
                'hardware': hardware,
                'ofchannel_log': dpid_ofchannel_log,
                'interfaces': {},
            }
            interfaces_config = dp_config['interfaces']

            port = 1
            for _ in range(n_tagged):
                interfaces_config[port] = {
                    'tagged_vlans': [tagged_vid],
                    'description': 'b%i' % port,
                }
                add_acl_to_port(name, port, interfaces_config)
                port += 1

            for _ in range(n_untagged):
                interfaces_config[port] = {
                    'native_vlan': untagged_vid,
                    'description': 'b%i' % port,
                }
                add_acl_to_port(name, port, interfaces_config)
                port += 1

            add_dp_to_dp_ports(
                dp_config, port, interfaces_config, i, dpid_count, stack,
                n_tagged, tagged_vid, n_untagged, untagged_vid)

            return dp_config

        config = {'version': 2}

        if include:
            config['include'] = list(include)

        if include_optional:
            config['include-optional'] = list(include_optional)

        config['vlans'] = add_vlans(
            n_tagged, tagged_vid, n_untagged, untagged_vid)

        config['acls'] = acls.copy()

        dpid_count = len(dpids)
        config['dps'] = {}

        for i, dpid in enumerate(dpids):
            name = dp_name(i)
            config['dps'][name] = add_dp(
                name, dpid, i, dpid_count, stack,
                n_tagged, tagged_vid, n_untagged, untagged_vid)

        return yaml.dump(config, default_flow_style=False)

    def matching_flow_present(self, match, timeout=10, table_id=None,
                              actions=None, match_exact=None):
        """Find the first DP that has a flow that matches match."""
        for dpid in self.dpids:
            if self.matching_flow_present_on_dpid(
                    dpid, match, timeout=timeout,
                    table_id=table_id, actions=actions,
                    match_exact=match_exact):
                return True
        return False

    def eventually_all_reachable(self, retries=3):
        """Allow time for distributed learning to happen."""
        for _ in range(retries):
            loss = self.net.pingAll()
            if loss == 0:
                break
        self.assertEquals(0, loss)


class FaucetStringOfDPUntaggedTest(FaucetStringOfDPTest):

    NUM_DPS = 3

    def setUp(self):
        super(FaucetStringOfDPUntaggedTest, self).setUp()
        self.build_net(
            n_dps=self.NUM_DPS, n_untagged=self.NUM_HOSTS, untagged_vid=self.VID)
        self.start_net()

    def test_untagged(self):
        """All untagged hosts in multi switch topology can reach one another."""
        self.assertEquals(0, self.net.pingAll())


class FaucetStringOfDPTaggedTest(FaucetStringOfDPTest):

    NUM_DPS = 3

    def setUp(self):
        super(FaucetStringOfDPTaggedTest, self).setUp()
        self.build_net(
            n_dps=self.NUM_DPS, n_tagged=self.NUM_HOSTS, tagged_vid=self.VID)
        self.start_net()

    def test_tagged(self):
        """All tagged hosts in multi switch topology can reach one another."""
        self.assertEquals(0, self.net.pingAll())


class FaucetStackStringOfDPTaggedTest(FaucetStringOfDPTest):
    """Test topology of stacked datapaths with tagged hosts."""

    NUM_DPS = 3

    def setUp(self):
        super(FaucetStackStringOfDPTaggedTest, self).setUp()
        self.build_net(
            stack=True,
            n_dps=self.NUM_DPS,
            n_tagged=self.NUM_HOSTS,
            tagged_vid=self.VID)
        self.start_net()

    def test_tagged(self):
        """All tagged hosts in stack topology can reach each other."""
        self.eventually_all_reachable()


class FaucetStackStringOfDPUntaggedTest(FaucetStringOfDPTest):
    """Test topology of stacked datapaths with tagged hosts."""

    NUM_DPS = 2
    NUM_HOSTS = 2

    def setUp(self):
        super(FaucetStackStringOfDPUntaggedTest, self).setUp()
        self.build_net(
            stack=True,
            n_dps=self.NUM_DPS,
            n_untagged=self.NUM_HOSTS,
            untagged_vid=self.VID)
        self.start_net()

    def test_untagged(self):
        """All untagged hosts in stack topology can reach each other."""
        self.eventually_all_reachable()


class FaucetStringOfDPACLOverrideTest(FaucetStringOfDPTest):

    NUM_DPS = 1
    NUM_HOSTS = 2

    # ACL rules which will get overridden.
    ACLS = {
        1: [
            {'rule': {
                'dl_type': int('0x800', 16),
                'nw_proto': 6,
                'tp_dst': 5001,
                'actions': {
                    'allow': 1,
                },
            }},
            {'rule': {
                'dl_type': int('0x800', 16),
                'nw_proto': 6,
                'tp_dst': 5002,
                'actions': {
                    'allow': 0,
                },
            }},
            {'rule': {
                'actions': {
                    'allow': 1,
                },
            }},
        ],
    }

    # ACL rules which get put into an include-optional
    # file, then reloaded into FAUCET.
    ACLS_OVERRIDE = {
        1: [
            {'rule': {
                'dl_type': int('0x800', 16),
                'nw_proto': 6,
                'tp_dst': 5001,
                'actions': {
                    'allow': 0,
                },
            }},
            {'rule': {
                'dl_type': int('0x800', 16),
                'nw_proto': 6,
                'tp_dst': 5002,
                'actions': {
                    'allow': 1,
                },
            }},
            {'rule': {
                'actions': {
                    'allow': 1,
                },
            }},
        ],
    }

    # DP-to-acl_in port mapping.
    ACL_IN_DP = {
        'faucet-1': {
            # Port 1, acl_in = 1
            1: 1,
        },
    }

    def setUp(self):
        super(FaucetStringOfDPACLOverrideTest, self).setUp()
        self.acls_config = os.path.join(self.tmpdir, 'acls.yaml')
        self.build_net(
            n_dps=self.NUM_DPS,
            n_untagged=self.NUM_HOSTS,
            untagged_vid=self.VID,
            include_optional=[self.acls_config],
            acls=self.ACLS,
            acl_in_dp=self.ACL_IN_DP,
        )
        self.start_net()

    def test_port5001_blocked(self):
        """Test that TCP port 5001 is blocked."""
        self.ping_all_when_learned()
        first_host, second_host = self.net.hosts[0:2]
        self.verify_tp_dst_notblocked(5001, first_host, second_host)
        open(self.acls_config, 'w').write(self.get_config(acls=self.ACLS_OVERRIDE))
        self.verify_hup_faucet()
        self.verify_tp_dst_blocked(5001, first_host, second_host)

    def test_port5002_notblocked(self):
        """Test that TCP port 5002 is not blocked."""
        self.ping_all_when_learned()
        first_host, second_host = self.net.hosts[0:2]
        self.verify_tp_dst_blocked(5002, first_host, second_host)
        open(self.acls_config, 'w').write(self.get_config(acls=self.ACLS_OVERRIDE))
        self.verify_hup_faucet()
        self.verify_tp_dst_notblocked(5002, first_host, second_host)


class FaucetGroupTableTest(FaucetUntaggedTest):

    CONFIG = """
        group_table: True
        interfaces:
            %(port_1)d:
                native_vlan: 100
                description: "b1"
            %(port_2)d:
                native_vlan: 100
                description: "b2"
            %(port_3)d:
                native_vlan: 100
                description: "b3"
            %(port_4)d:
                native_vlan: 100
                description: "b4"
"""

    def test_group_exist(self):
        self.assertEqual(
            100,
            self.get_group_id_for_matching_flow(
                {u'dl_vlan': u'100', u'dl_dst': u'ff:ff:ff:ff:ff:ff'},
                table_id=self.FLOOD_TABLE))


class FaucetTaggedGroupTableTest(FaucetTaggedTest):

    CONFIG = """
        group_table: True
        interfaces:
            %(port_1)d:
                tagged_vlans: [100]
                description: "b1"
            %(port_2)d:
                tagged_vlans: [100]
                description: "b2"
            %(port_3)d:
                tagged_vlans: [100]
                description: "b3"
            %(port_4)d:
                tagged_vlans: [100]
                description: "b4"
"""

    def test_group_exist(self):
        self.assertEqual(
            100,
            self.get_group_id_for_matching_flow(
                {u'dl_vlan': u'100', u'dl_dst': u'ff:ff:ff:ff:ff:ff'},
                table_id=self.FLOOD_TABLE))


class FaucetGroupTableUntaggedIPv4RouteTest(FaucetUntaggedTest):

    CONFIG_GLOBAL = """
vlans:
    100:
        description: "untagged"
        faucet_vips: ["10.0.0.254/24"]
        routes:
            - route:
                ip_dst: "10.0.1.0/24"
                ip_gw: "10.0.0.1"
            - route:
                ip_dst: "10.0.2.0/24"
                ip_gw: "10.0.0.2"
            - route:
                ip_dst: "10.0.3.0/24"
                ip_gw: "10.0.0.2"
"""
    CONFIG = """
        arp_neighbor_timeout: 2
        max_resolve_backoff_time: 1
        group_table_routing: True
        interfaces:
            %(port_1)d:
                native_vlan: 100
                description: "b1"
            %(port_2)d:
                native_vlan: 100
                description: "b2"
            %(port_3)d:
                native_vlan: 100
                description: "b3"
            %(port_4)d:
                native_vlan: 100
                description: "b4"
"""

    def test_untagged(self):
        host_pair = self.net.hosts[:2]
        first_host, second_host = host_pair
        first_host_routed_ip = ipaddress.ip_interface(u'10.0.1.1/24')
        second_host_routed_ip = ipaddress.ip_interface(u'10.0.2.1/24')
        self.verify_ipv4_routing(
            first_host, first_host_routed_ip,
            second_host, second_host_routed_ip,
            with_group_table=True)
        self.swap_host_macs(first_host, second_host)
        self.verify_ipv4_routing(
            first_host, first_host_routed_ip,
            second_host, second_host_routed_ip,
            with_group_table=True)


class FaucetGroupUntaggedIPv6RouteTest(FaucetUntaggedTest):

    CONFIG_GLOBAL = """
vlans:
    100:
        description: "untagged"
        faucet_vips: ["fc00::1:254/112"]
        routes:
            - route:
                ip_dst: "fc00::10:0/112"
                ip_gw: "fc00::1:1"
            - route:
                ip_dst: "fc00::20:0/112"
                ip_gw: "fc00::1:2"
            - route:
                ip_dst: "fc00::30:0/112"
                ip_gw: "fc00::1:2"
"""

    CONFIG = """
        arp_neighbor_timeout: 2
        max_resolve_backoff_time: 1
        group_table_routing: True
        interfaces:
            %(port_1)d:
                native_vlan: 100
                description: "b1"
            %(port_2)d:
                native_vlan: 100
                description: "b2"
            %(port_3)d:
                native_vlan: 100
                description: "b3"
            %(port_4)d:
                native_vlan: 100
                description: "b4"
"""

    def test_untagged(self):
        host_pair = self.net.hosts[:2]
        first_host, second_host = host_pair
        first_host_ip = ipaddress.ip_interface(u'fc00::1:1/112')
        second_host_ip = ipaddress.ip_interface(u'fc00::1:2/112')
        first_host_routed_ip = ipaddress.ip_interface(u'fc00::10:1/112')
        second_host_routed_ip = ipaddress.ip_interface(u'fc00::20:1/112')
        self.verify_ipv6_routing_pair(
            first_host, first_host_ip, first_host_routed_ip,
            second_host, second_host_ip, second_host_routed_ip,
            with_group_table=True)
        self.swap_host_macs(first_host, second_host)
        self.verify_ipv6_routing_pair(
            first_host, first_host_ip, first_host_routed_ip,
            second_host, second_host_ip, second_host_routed_ip,
            with_group_table=True)


class FaucetEthSrcMaskTest(FaucetUntaggedTest):
    CONFIG_GLOBAL = """
vlans:
    100:
        description: "untagged"

acls:
    1:
        - rule:
            eth_src: 0e:0d:00:00:00:00/ff:ff:00:00:00:00
            actions:
                allow: 1
        - rule:
            actions:
                allow: 0
"""
    CONFIG = """
        interfaces:
            %(port_1)d:
                native_vlan: 100
                description: "b1"
                acl_in: 1
            %(port_2)d:
                native_vlan: 100
                description: "b2"
            %(port_3)d:
                native_vlan: 100
                description: "b3"
            %(port_4)d:
                native_vlan: 100
                description: "b4"
"""

    def test_untagged(self):
        first_host, second_host = self.net.hosts[0:2]
        first_host.setMAC('0e:0d:00:00:00:99')
        self.assertEqual(0, self.net.ping((first_host, second_host)))
        self.wait_nonzero_packet_count_flow(
            {u'dl_src': u'0e:0d:00:00:00:00/ff:ff:00:00:00:00'},
            table_id=self.PORT_ACL_TABLE)


class FaucetDestRewriteTest(FaucetUntaggedTest):
    CONFIG_GLOBAL = """
vlans:
    100:
        description: "untagged"

acls:
    1:
        - rule:
            dl_dst: "00:00:00:00:00:02"
            actions:
                allow: 1
                output:
                    dl_dst: "00:00:00:00:00:03"
        - rule:
            actions:
                allow: 1
"""
    CONFIG = """
        interfaces:
            %(port_1)d:
                native_vlan: 100
                description: "b1"
                acl_in: 1
            %(port_2)d:
                native_vlan: 100
                description: "b2"
            %(port_3)d:
                native_vlan: 100
                description: "b3"
            %(port_4)d:
                native_vlan: 100
                description: "b4"
"""

    def test_untagged(self):
        first_host, second_host = self.net.hosts[0:2]
        # we expect to see the rewritten mac address.
        tcpdump_filter = ('icmp and ether dst 00:00:00:00:00:03')
        tcpdump_txt = self.tcpdump_helper(
            second_host, tcpdump_filter, [
                lambda: first_host.cmd(
                    'arp -s %s %s' % (second_host.IP(), '00:00:00:00:00:02')),
                lambda: first_host.cmd('ping -c1 %s' % second_host.IP())])
        self.assertTrue(re.search(
            '%s: ICMP echo request' % second_host.IP(), tcpdump_txt))

    def verify_dest_rewrite(self, source_host, overridden_host, rewrite_host, tcpdump_host):
        overridden_host.setMAC('00:00:00:00:00:02')
        rewrite_host.setMAC('00:00:00:00:00:03')
        rewrite_host.cmd('arp -s %s %s' % (overridden_host.IP(), overridden_host.MAC()))
        rewrite_host.cmd('ping -c1 %s' % overridden_host.IP())
        self.wait_until_matching_flow(
            {u'dl_dst': u'00:00:00:00:00:03'},
            table_id=self.ETH_DST_TABLE,
            actions=[u'OUTPUT:%u' % self.port_map['port_3']])
        tcpdump_filter = ('icmp and ether src %s and ether dst %s' % (
            source_host.MAC(), rewrite_host.MAC()))
        tcpdump_txt = self.tcpdump_helper(
            tcpdump_host, tcpdump_filter, [
                lambda: source_host.cmd(
                    'arp -s %s %s' % (rewrite_host.IP(), overridden_host.MAC())),
                # this will fail if no reply
                lambda: self.one_ipv4_ping(
                    source_host, rewrite_host.IP(), require_host_learned=False)])
        # ping from h1 to h2.mac should appear in third host, and not second host, as
        # the acl should rewrite the dst mac.
        self.assertFalse(re.search(
            '%s: ICMP echo request' % rewrite_host.IP(), tcpdump_txt))

    def test_switching(self):
        """Tests that a acl can rewrite the destination mac address,
           and the packet will only go out the port of the new mac.
           (Continues through faucet pipeline)
        """
        source_host, overridden_host, rewrite_host = self.net.hosts[0:3]
        self.verify_dest_rewrite(
            source_host, overridden_host, rewrite_host, overridden_host)


class FaucetAuthenticationTest(FaucetTest):
    """Base class for the authentication tests """

    RUN_GAUGE = False
    pids = {}

    auth_server_port = 0

    max_hosts = 3

    def tearDown(self):
        if self.net is not None:
            host = self.net.hosts[0]
            print "about to kill everything"
            for name, pid in self.pids.iteritems():
                host.cmd('kill ' + str(pid))

            self.net.stop()
        super(FaucetAuthenticationTest, self).tearDown()

    def setup_hosts(self, hosts):
        """Create wpa_supplicant config file for each authenticating host.
        Args:
            hosts (list<mininet.host>): host to create config for.
        """
        i = 0
        for host in hosts:
            username = 'host11{0}user'.format(i)
            password = 'host11{0}pass'.format(i)
            i += 1

            wpa_conf = '''ctrl_interface=/var/run/wpa_supplicant
ctrl_interface_group=0
eapol_version=2
ap_scan=0
network={
key_mgmt=IEEE8021X
eap=TTLS MD5
identity="%s"
anonymous_identity="%s"
password="%s"
phase1="auth=MD5"
phase2="auth=PAP password=password"
eapol_flags=0
}''' % (username, username, password)
            host.cmd('''echo '{0}' > {1}/{2}.conf'''.format(wpa_conf, self.tmpdir, host.defaultIntf()))
 
    def get_users(self):
        """Get the hosts that are users (ie not the portal or controller hosts)
        Returns:
            list<mininet.host>
        """
        users = []
        for host in self.net.hosts:
            if host.name.startswith("h"):
                users.append(host)
        return users

    def find_host(self, hostname):
        """Find a host when given the name
        Args:
            hostname (str): name of host to find.
        """
        for host in self.net.hosts:
            if host.name == hostname:
                return host
        return None

    def logoff_dot1x(self, host, intf=None):
        if intf is None:
            intf = host.defaultIntf()

        start_reload_count = self.get_configure_count()

        host.cmd('wpa_cli -i %s logoff' % intf)
        time.sleep(5)
        end_reload_count = self.get_configure_count()

        self.assertGreater(end_reload_count, start_reload_count)

    def logon_dot1x(self, host, intf=None, netns=None):
        """Log on a host using dot1x
        Args:
            host (mininet.host): host to logon.
            intf (str): interface to logon with. if None uses host.defaultIntf()
        """

        if intf is None:
            intf = host.defaultIntf()

        for direction in ['in', 'out']:
            tcpdump_args = ' '.join((
                '-Q', direction,
                '-s 0',
                '-e',
                '-n',
                '-U',
                '-q',
                '-i %s' % intf,
                '-w %s/%s-%s.cap' % (self.tmpdir, intf, direction),
                '>/dev/null',
                '2>/dev/null',
            ))
            cmd = 'tcpdump %s &' % tcpdump_args
            if netns is None:
                host.cmd(cmd)
            else:
                host.cmdPrint('ip netns exec %s %s' % (netns, cmd))
            self.pids['%s-%s-%s-tcpdump' % (host.name, intf, direction)] = host.lastPid

        start_reload_count = self.get_configure_count()

        cmd = "wpa_supplicant -i{1} -Dwired -c{0}/{1}.conf -f {0}/wpa-{1}.log &".format(self.tmpdir, intf)
        if netns is None:
            host.cmd(cmd)
        else:
            host.cmdPrint('ip netns exec %s %s' %(netns , cmd))

        self.pids['wpa_supplicant-%s-%s' % (host.name, intf)] = host.lastPid
        time.sleep(10)
        
        cmds = ["ip addr flush %s" % intf, "dhcpcd --timeout 60 %s" % intf]
        for cmd in cmds:
            if netns is None:
                host.cmd(cmd)
            else:
                host.cmdPrint('ip netns exec %s %s' % (netns, cmd))

        host.defaultIntf().updateIP()

        end_reload_count = self.get_configure_count()
        self.assertGreater(end_reload_count, start_reload_count)

    def relogon_dot1x(self, host, intf=None, wait=True):
        """Log on a host using dot1x that has already logged on once.
        (tcpdump/wpa_supplicant already started, and has an ip address)
        """
        if intf is None:
            intf = host.defaultIntf()
        start_reload_count = self.get_configure_count()
        old_status = host.cmd('wpa_cli -i %s status' % intf)
        host.cmdPrint('wpa_cli -i %s logon > %s/wpa_cli-%s.log 2>&1' % (intf, self.tmpdir, host.name))
        if wait:
            time.sleep(10)
        new_status = host.cmd('wpa_cli -i %s status' % intf)
        for i in range(5):
            if not re.findall('AUTHENTICATED', new_status):
                print('relogin attempt failed. trying again.')
                host.cmdPrint('wpa_cli -i %s logon' % intf)
            new_status = host.cmd('wpa_cli -i %s status' % intf)
            print(new_status)

        end_reload_count = self.get_configure_count()
        self.assertGreater(end_reload_count, start_reload_count, 'Host: %s. Intf: %s MAC: %s didn\'t cause config reload. wpa_cli status: %s.\nOld Status: %s' % (host, intf, host.MAC(), new_status, old_status))

    def fail_ping_ipv4(self, host, dst, retries=3, intf=None, netns=None):
        """Try to ping to a destination from a host. This should fail on all the retries
        Args:
            host (mininet.host): source host.
            dst (str): destination ip address.
            retries (int): number of attempts.
            intf (str): interface to ping with, if none uses host.defaultIntf()
        """
        with self.assertRaises(AssertionError) as cm: 
            self.one_ipv4_ping(host, dst, retries, require_host_learned=False, intf=intf, netns=netns)
        self.assertEqual(1, 1, 'host %s intface %s should not be able to ping %s' % (host, intf, dst))

    def check_http_connection(self, host, retries=3):
        """Test the http connectivity by wget-ing a webpage on 10.0.0.2
        Args:
            host (mininet.host): source.
            retries (int): number of attempts.
        Returns:
            True if download successful. False otherwise."""
        for _ in range(retries):
            # pylint: disable=no-member
            result = host.cmd("wget --output-document=- --quiet 10.0.0.2:{}/index.txt".format(self.ws_port))
            if re.search("This is a text file on a webserver", result) is not None:
                return True
        return False

    def run_controller(self, host):
        """Starts the authentication controller app.
        Args:
            host (mininet.host): host to start app on (generally the controller)
        """
        print 'Starting Controller ....'
        with open('/faucet-src/tests/config/auth.yaml', 'r') as f:
            httpconfig = f.read()

        config_values = {}
        config_values['tmpdir'] = self.tmpdir
        config_values['promport'] = self.prom_port
        config_values['listenport'] = self.auth_server_port
        config_values['logger_location'] = self.tmpdir + '/auth_app.log'

        host.cmd('echo "%s" > %s/auth.yaml' % (httpconfig % config_values, self.tmpdir))
        host.cmd('cp -r /faucet-src %s/' % self.tmpdir)


        host.cmd('echo "%s" > %s/base-acls.yaml' % (self.CONFIG_BASE_ACL, self.tmpdir))

        faucet_acl = self.tmpdir + '/faucet-acl.yaml'
        base = self.tmpdir + '/base-acls.yaml'

        host.cmd('python3.5 {0}/faucet-src/faucet/rule_manager.py {1} {2} > {0}/rule_man.log 2> {0}/rule_man.err'.format(self.tmpdir, base, faucet_acl))

        os.kill(self.pids['faucet'], signal.SIGHUP)
        # send signal to faucet here. as we have just generated new acls. and it is already running.

        host.cmd('python3.5 {0}/faucet-src/faucet/auth_app.py --config  {0}/auth.yaml  > {0}/auth_app.txt 2> {0}/auth_app.err &'.format(self.tmpdir))
        print 'authentication controller app started'
        self.pids['auth_server'] = host.lastPid

        tcpdump_args = ' '.join((
            '-s 0',
            '-e',
            '-n',
            '-U',
            '-q',
            '-i %s-eth0' % host.name,
            '-w %s/%s-eth0.cap' % (self.tmpdir, host.name),
            '>/dev/null',
            '2>/dev/null',
        ))
        host.cmd('tcpdump %s &' % tcpdump_args)

        self.pids['tcpdump'] = host.lastPid

        print 'Controller started.'

    def run_hostapd(self, host):
        """Compiles and starts the hostapd process.
        Args:
            host (mininet.host): host to run hostapd on.
        """
        # TODO fix this monstrosity, of compiling the program in the test.

        # TODO fix this hack, (collisions also possible)
        # pylint: disable=no-member
        contr_num = int(self.net.controller.name.split('-')[1]) % 255

        print 'Compiling hostapd ....'
        # create the hostapd config file
        host.cmd('''echo "interface={0}-eth0\n
driver=wired\n
logger_stdout=-1\n
logger_stdout_level=0\n
ieee8021x=1\n
eap_reauth_period=3600\n
use_pae_group_addr=0\n
eap_server=1\n
eap_user_file=/root/hostapd-d1xf/hostapd/hostapd.eap_user\n" > {1}/{0}-wired.conf'''.format(host.name, self.tmpdir))

        # compile hostapd with the new ip address and port of the authentication controller app.
        host.cmd('cp -r /root/hostapd-d1xf/ {}/hostapd-d1xf'.format(self.tmpdir))
        host.cmd(r'''sed -ie  's/10\.0\.0\.2/192\.168\.{0}\.3/g' {1}/hostapd-d1xf/src/eap_server/eap_server.c && \
sed -ie  's/10\.0\.0\.2/192\.168\.{0}\.3/g' {1}/hostapd-d1xf/src/eapol_auth/eapol_auth_sm.c && \
sed -ie 's/8080/{2}/g' {1}/hostapd-d1xf/src/eap_server/eap_server.c && \
sed -ie 's/8080/{2}/g' {1}/hostapd-d1xf/src/eapol_auth/eapol_auth_sm.c && \
cd {1}/hostapd-d1xf/hostapd && \
make'''.format(contr_num, self.tmpdir, self.auth_server_port))
        print 'Starting hostapd ....'
        # start hostapd
        host.cmd('{0}/hostapd-d1xf/hostapd/hostapd -d {0}/{1}-wired.conf > {0}/hostapd.out 2>&1 &'.format(self.tmpdir, host.name))
        self.pids['hostapd'] = host.lastPid

        tcpdump_args = ' '.join((
            '-s 0',
            '-e',
            '-n',
            '-U',
            '-q',
            '-i %s-eth1' % host.name,
            '-w %s/%s-eth1.cap' % (self.tmpdir, host.name),
            '>/dev/null',
            '2>/dev/null',
        ))
        host.cmd('tcpdump %s &' % tcpdump_args)
        self.pids['p1-tcpdump'] = host.lastPid

        tcpdump_args = ' '.join((
            '-s 0',
            '-e',
            '-n',
            '-U',
            '-q',
            '-i %s-eth0' % host.name,
            '-w %s/%s-eth0.cap' % (self.tmpdir, host.name),
            '>/dev/null',
            '2>/dev/null',
        ))
        host.cmd('tcpdump %s &' % tcpdump_args)
        self.pids['p0-tcpdump'] = host.lastPid


        host.cmd('ping -i 0.1 10.0.0.2 &')
        self.pids['p0-ping'] = host.lastPid


    def make_dhcp_config(self, filename, intf, gw, dns):
        """Create configuration file for udhcpd.
        Args:
            filename (str): name of config file.
            intf: interface of server to listen on.
            gw (str): ip address of gateway
            dns (str): ip address of dns server
        """
        dns_template = """
start       10.0.12.10
end     10.0.12.250
option  subnet  255.0.0.0
option  domain  local
option  lease   300  # seconds
"""

        # Create a DHCP configuration file
        config = (
            'interface %s' % intf,
            dns_template,
            'option router %s' % gw,
            'option dns %s' % dns,
            '')
        with open(filename, 'w') as f:
            f.write('\n'.join(config))

    def start_dhcp_server(self, host, gw, dns):
        """Start DHCP server (udhcp) on host with specified DNS server
        Args:
            host (mininet.host): host to run udhcp server on.
            intf: interface of server to listen on.
            gw (str): ip address of gateway
            dns (str): ip address of dns server
        """
        print('* Starting DHCP server on', host, 'at', host.IP(), '\n')
        dhcp_config = '/tmp/%s-udhcpd.conf' % host
        self.make_dhcp_config(dhcp_config, host.defaultIntf(), gw, dns)
        host.cmd('udhcpd -f', dhcp_config,
                 '> %s/%s-dhcp.log 2>&1  &' % (self.tmpdir, host))

        tcpdump_args = ' '.join((
            '-s 0',
            '-e',
            '-n',
            '-U',
            '-q',
            '-i %s-eth0' % host.name,
            '-w %s/%s-eth0.cap' % (self.tmpdir, host.name),
            '>/dev/null',
            '2>/dev/null',
        ))
        host.cmd('tcpdump %s &' % tcpdump_args)
        self.pids['i-tcpdump'] = host.lastPid


    def setup(self):
        super(FaucetAuthenticationTest, self).setUp()


class FaucetAuthenticationSingleSwitchTest(FaucetAuthenticationTest):
    """Base Test class for single switch topology
    """
    ws_port = 0
    clients = []
    N_UNTAGGED = 5
    N_TAGGED = 0
    CONFIG_GLOBAL = """
vlans:
    100:
        description: "untagged"
include:
    - %(tmpdir)s/faucet-acl.yaml
"""

    CONFIG_BASE_ACL = """
# these 2 won't be directly in the end file, as their own acl. but included in others.
redirect_1x: &_redirect_1x
    - rule:
        dl_type: 0x888e
        actions:
            allow: 1
            output:
                dl_dst: 70:6f:72:74:61:6c
redirect_all: &_redirect_all
    - rule:
        actions:
            allow: 1
            output:
                dl_dst: 70:6f:72:74:61:6c 

acls: # acls to keep in the end file.
    port_faucet-1_3:
        - *_redirect_1x
        - authed-rules
        - *_redirect_all

    port_faucet-1_4:
        - rule:
            dl_dst: '44:44:44:44:44:44'
            actions:
                allow: 1
        - *_redirect_1x
        - authed-rules
        - *_redirect_all

    port_faucet-1_5:
        - *_redirect_1x
        - authed-rules
        - *_redirect_all
    port_faucet-1_6:
        - *_redirect_1x
        - authed-rules
        - *_redirect_all
    port_faucet-1_7:
        - *_redirect_1x
        - authed-rules
        - *_redirect_all
    port_faucet-1_8:
        - *_redirect_1x
        - authed-rules
        - *_redirect_all
    port_faucet-1_9:
        - *_redirect_1x
        - authed-rules
        - *_redirect_all
    port_faucet-1_10:
        - *_redirect_1x
        - authed-rules
        - *_redirect_all
    port_faucet-1_11:
        - *_redirect_1x
        - authed-rules
        - *_redirect_all
    port_faucet-1_12:
        - *_redirect_1x
        - authed-rules
        - *_redirect_all
"""


    CONFIG = """
        interfaces:
            %(port_1)d:
                name: portal
                native_vlan: 100
            %(port_2)d:
                name: gateway
                native_vlan: 100
            %(port_3)d:
                name: host1
                native_vlan: 100
                acl_in: port_faucet-1_%(port_3)d
            %(port_4)d:
                name: host2
                native_vlan: 100
                acl_in: port_faucet-1_%(port_4)d
            %(port_5)d:
                name: host3
                native_vlan: 100
                acl_in: port_faucet-1_%(port_5)d
            %(port_6)d:
                name: host4
                native_vlan: 100
                acl_in: port_faucet-1_%(port_6)d
            %(port_7)d:
                name: host5
                native_vlan: 100
                acl_in: port_faucet-1_%(port_7)d
            %(port_8)d:
                name: host6
                native_vlan: 100
                acl_in: port_faucet-1_%(port_8)d
            %(port_9)d:
                name: host7
                native_vlan: 100
                acl_in: port_faucet-1_%(port_9)d
            %(port_10)d:
                name: host8
                native_vlan: 100
                acl_in: port_faucet-1_%(port_10)d
            %(port_11)d:
                name: host9
                native_vlan: 100
                acl_in: port_faucet-1_%(port_11)d
            %(port_12)d:
                name: host10
                native_vlan: 100
                acl_in: port_faucet-1_%(port_12)d
"""
    def setUp(self):
        super(FaucetAuthenticationSingleSwitchTest, self).setUp()
        self.topo = self.topo_class(
            self.ports_sock, dpid=self.dpid, n_tagged=self.N_TAGGED, n_untagged=self.N_UNTAGGED)

        port = 0
        # TODO fix this hack, (hostapd hardcoded portnumber)
        while port <= 9999:
            port, _ = faucet_mininet_test_util.find_free_port(
                self.ports_sock, self._test_name())
       
        # do the base config thing here.
        open(self.tmpdir + '/faucet-acl.yaml', 'w').write("""acls:
    port_faucet-1_%(port_3)d:
    port_faucet-1_%(port_4)d:
    port_faucet-1_%(port_5)d:
    port_faucet-1_%(port_6)d:
    port_faucet-1_%(port_7)d:
    port_faucet-1_%(port_8)d:
    port_faucet-1_%(port_9)d: 
    port_faucet-1_%(port_10)d:
    port_faucet-1_%(port_11)d:
    port_faucet-1_%(port_12)d:
        """ % self.port_map)

        self.auth_server_port = port
        self.start_net()
        self.start_programs()

    def start_programs(self):
        """Start the authentication controller app, hostapd, dhcp server, 'internet' webserver
        """
        # pylint: disable=unbalanced-tuple-unpacking
        portal, interweb = self.net.hosts[:2]
        # pylint: disable=no-member
        last_pid = self.net.controller.lastPid
        # pylint: disable=no-member
        self.net.controller.cmd('echo {} > {}/contr_pid'.format(last_pid, self.tmpdir))
        self.pids['faucet'] = last_pid

        # pylint: disable=no-member
        contr_num = int(self.net.controller.name.split('-')[1]) % 255
        self.assertLess(int(contr_num), 255)
        self.net.addLink(
            portal,
            self.net.controller,
            params1={'ip': '192.168.%s.2/24' % contr_num},
            params2={'ip': '192.168.%s.3/24' % contr_num})

        portal.cmd('ping -c5 192.168.%s.3' % contr_num)
        self.run_controller(self.net.controller)

        interweb.cmd('echo "This is a text file on a webserver" > index.txt')
        self.ws_port, _ = faucet_mininet_test_util.find_free_port(
            self.ports_sock, self._test_name())

        interweb.cmd('python -m SimpleHTTPServer {0} &'.format(self.ws_port))

        self.clients = self.net.hosts[2:]
        self.setup_hosts(self.clients)

        self.start_dhcp_server(interweb, gw='10.0.0.2', dns='8.8.8.8')

        self.run_hostapd(portal)


class FaucetSingleAuthenticationMultiHostDiffPortTest(FaucetAuthenticationSingleSwitchTest):
    """Check if authenticated and unauthenticated users can communicate and of different authentication methods (1x & cp)"""

    def ping_between_hosts(self, users):
        """Ping between the specified host
        Args:
            users (list<mininet.host>): users to ping between.
                0 & 1 should be authenitcated.
                2 should be unauthenticated,
        """
        for user in users:
            user.defaultIntf().updateIP()

        h0 = users[0]
        h1 = users[1]
        h2 = users[2]
        h1_ip = ipaddress.ip_address(unicode(h1.IP()))
        # h2 will not have an ip via dhcp as they are unauthenticated, so give them one.
        h2.setIP('10.0.12.253')
        h2_ip = ipaddress.ip_address(unicode(h2.IP()))
        # ping between the authenticated hosts
        self.one_ipv4_ping(h0, h1_ip)
        self.one_ipv4_ping(h1, '10.0.0.2')

        #ping between an authenticated host and an unauthenticated host
        self.fail_ping_ipv4(h0, h2_ip)
        self.fail_ping_ipv4(h1, h2_ip)

        ploss = self.net.ping(hosts=[users[0], users[2]], timeout='5')
        self.assertAlmostEqual(ploss, 100)


    def test_onlydot1x(self):
        """Only authenticate through dot1x.
        At first h0 will logon (only h0 can ping), then h1 will logon (both can ping), h1 will then logoff (h0 should still be logged on, h1 logged off)"""
        h0 = self.clients[0]
        h1 = self.clients[1]

        self.logon_dot1x(h0)
        self.one_ipv4_ping(h0, '10.0.0.2')

        h1.setIP('10.0.0.10')

        self.fail_ping_ipv4(h1, '10.0.0.2')

        self.logon_dot1x(h1)
        time.sleep(5)
        self.ping_between_hosts(self.clients)

        self.logoff_dot1x(h1)

        self.fail_ping_ipv4(h1, h0.IP())
        self.fail_ping_ipv4(h1, '10.0.0.2')
        self.one_ipv4_ping(h0, '10.0.0.2')


class FaucetSingleAuthenticationMultiHostPerPortTest(FaucetAuthenticationSingleSwitchTest):
    """Config has multiple authenticating hosts on the same port.
    """
    mac_interfaces = {} # {'1': intefcae}
    max_vlan_hosts = 2
    def setUp(self):
        super(FaucetSingleAuthenticationMultiHostPerPortTest, self).setUp()
        h0 = self.clients[0]

        for i in range(self.max_vlan_hosts):
            mac_intf = '%s-mac%u' % (h0.name, i)

            self.mac_interfaces[str(i)] = mac_intf

            self.add_macvlan(h0, mac_intf)
            netns =  mac_intf + 'ns'
            h0.cmd('ip netns add %s' % netns)
            h0.cmd('ip link set %s netns %s' % (mac_intf, netns))

            h0.cmd('ip netns exec %s ip link set %s up' % (netns, mac_intf))

            username = 'host11{0}user'.format(i)
            password = 'host11{0}pass'.format(i)

            wpa_conf = '''ctrl_interface=/var/run/wpa_supplicant
    ctrl_interface_group=0
    eapol_version=2
    ap_scan=0
    network={
    key_mgmt=IEEE8021X
    eap=TTLS MD5
    identity="%s"
    anonymous_identity="%s"
    password="%s"
    phase1="auth=MD5"
    phase2="auth=PAP password=password"
    eapol_flags=0
    }''' % (username, username, password)
            h0.cmd('''echo '{0}' > {1}/{2}.conf'''.format(wpa_conf, self.tmpdir, mac_intf))

    def tearDown(self):
        h0 = self.clients[0]

        for mac_intf in list(self.mac_interfaces.values()):
            netns = mac_intf + 'ns'
            h0.cmd('ip netns del %s' % netns)
        super(FaucetSingleAuthenticationMultiHostPerPortTest, self).tearDown()

    def get_macvlan_ip(self, h, intf):
        '''Get the IP address of a macvlan that is in an netns
        '''
        netns = intf + 'ns'
        cmd = "ip addr show dev %s" % intf
        ip_result = h.cmd('ip netns exec %s %s' % (netns, cmd))
        return re.findall('[0-9]+\.[0-9]+\.[0-9]+\.[0-9]+', ip_result)[0]


class FaucetSingleAuthenticationTwoHostsPerPortTest(FaucetSingleAuthenticationMultiHostPerPortTest):

    max_vlan_hosts = 2

    def test_two_hosts_one_port(self):
        h0 = self.clients[0]
        interweb = self.net.hosts[1]

        self.logon_dot1x(h0)
        self.one_ipv4_ping(h0, interweb.IP())
        result = self.check_http_connection(h0)
        self.assertTrue(result)

        mac_intf = self.mac_interfaces['1']

        self.fail_ping_ipv4(h0, '10.0.0.2', intf=mac_intf)

        self.logon_dot1x(h0, intf=mac_intf)

        self.one_ipv4_ping(h0, interweb.IP(), intf=mac_intf)

        self.logoff_dot1x(h0)
        self.fail_ping_ipv4(h0, '10.0.0.2')

        self.relogon_dot1x(h0)
        self.one_ipv4_ping(h0, interweb.IP())

        self.logoff_dot1x(h0)
        self.fail_ping_ipv4(h0, '10.0.0.2')


class FaucetSingleAuthenticationTenHostsTest(FaucetAuthenticationSingleSwitchTest):

    N_UNTAGGED = 5

    def test_ten_hosts_sequential(self):
        """Log 10 different users on on the different ports sequentially (each should complete before the next starts).
        Then Log them all off. Then back on again.
        """
        interweb = self.net.hosts[1]

        # get each intf going.
        for host in self.clients:
            self.logon_dot1x(host)
            self.one_ipv4_ping(host, interweb.IP(), retries=10)
        print('first logons complete')

        for host in self.clients:
            self.logoff_dot1x(host)
            self.fail_ping_ipv4(host, interweb.IP())
        print('logoffs complete')

        for host in self.clients:
            self.relogon_dot1x(host)
        print('relogons complete')


        passed = False
        for i in range(9):
            try:
                for host in self.clients:
                    print('ping after relogin')
                    self.one_ipv4_ping(host, interweb.IP(), retries=1)
                # if it makes it to here all pings have succeeded.
                passed = True
                break
            except AssertionError as e:
                print(e)
                print('try ping again')
        self.assertTrue(passed)

    def ten_hosts_one_port_parallel(self):
        h0 = self.clients[0]
        interweb = self.net.hosts[1]

        # setup.
        # start tcpdump. (move this from logon to setup host.)
        # start wpa_supplicant

        # log all on
        # log all off.


class FaucetSingleAuthenticationTenHostsPerPortTest(FaucetSingleAuthenticationMultiHostPerPortTest):

    max_vlan_hosts = 10

    def test_ten_hosts_one_port_sequential(self):
        """Log 10 different users on on the same port (using macvlans) sequentially (each should complete before the next starts).
        Then Log them all off. Then back on again. This takes a VERY LONG time to complete >15mins. 
        """
        h0 = self.clients[0]
        h1 = self.clients[1]
        h2 = self.clients[2]
        interweb = self.net.hosts[1]
        self.logon_dot1x(h2)
        self.logon_dot1x(h1)
        self.logon_dot1x(h0)

        self.one_ipv4_ping(h0, h1.IP())
        mac_intfs = self.mac_interfaces.values()

        # get each intf going.
        for intf in mac_intfs:
            netns = intf + 'ns'
            self.logon_dot1x(h0, intf=intf, netns=netns)
            macvlan_ip = self.get_macvlan_ip(h0, intf)
            self.assertTrue(macvlan_ip != '')
            self.assertTrue(macvlan_ip is not None)
            self.one_ipv4_ping(h1, macvlan_ip, retries=10)
        print('first logons complete')

        for intf in mac_intfs:
            self.logoff_dot1x(h0, intf=intf)
            macvlan_ip = self.get_macvlan_ip(h0, intf)
            self.fail_ping_ipv4(h0, h2.IP(), intf=intf, netns=intf+'ns')#macvlan_ip)
        print('logoffs complete')
        self.one_ipv4_ping(h0, interweb.IP())

        for intf in mac_intfs[1:]:
            self.relogon_dot1x(h0, intf=intf)
        print('relogons complete')
        self.one_ipv4_ping(h0, interweb.IP())
        print(datetime.now())
        passed = False
        for i in range(9):
            try:
                for intf in mac_intfs[1:]:
                    print('ping after relogin')
                    print(intf)
                    macvlan_ip = self.get_macvlan_ip(h0, intf)
                    print(macvlan_ip)
                    self.one_ipv4_ping(h0, h2.IP(), intf=intf, retries=1, netns=intf+'ns')
                # if it makes it to here all pings have succeeded.
                passed = True
                break
            except AssertionError as e:
                print(e)
                print('try ping again')
        self.assertTrue(passed)



class FaucetSingleAuthenticationNoLogOnTest(FaucetAuthenticationSingleSwitchTest):
    """Check the connectivity when the hosts are not authenticated"""

    def test_nologon(self):
        """Get the users to ping each other before anyone has authenticated
        """
        users = self.clients
        i = 20
        for user in users:
            i = i + 1
            host = user
            tcpdump_args = ' '.join((
                '-s 0',
                '-e',
                '-n',
                '-U',
                '-q',
                '-i %s-eth0' % host.name,
                '-w %s/%s-eth0.cap' % (self.tmpdir, host.name),
                '>/dev/null',
                '2>/dev/null',
            ))
            host.cmd('tcpdump %s &' % tcpdump_args)
            self.pids['i-tcpdump-%s' % host.name] = host.lastPid

            cmd = "ip addr flush {0} && dhcpcd --timeout 5 {0}".format(
                user.defaultIntf())
            user.cmd(cmd)
            # TODO check dhcp did not work.

            # give ip address so ping 'could' work (it won't).
            user.cmd('ip addr add 10.0.0.%d/8 dev %s' % (i, user.defaultIntf()))

        ploss = self.net.ping(hosts=users, timeout='5')
        self.assertAlmostEqual(ploss, 100)


class FaucetSingleAuthenticationDot1XLogonAndLogoffTest(FaucetAuthenticationSingleSwitchTest):
    """Log on using dot1x and log off"""

    def test_logoff(self):
        """Check that the user cannot go on the internet after logoff"""
        h0 = self.clients[0]
        interweb = self.net.hosts[1]

        self.logon_dot1x(h0)
        self.one_ipv4_ping(h0, interweb.IP())
        result = self.check_http_connection(h0)
        self.assertTrue(result)

        self.logoff_dot1x(h0)
        # TODO possibly poll wpa_cli status to check that the status has changed?
        #  instead of a sleep??

        self.fail_ping_ipv4(h0, '10.0.0.2')
        result = self.check_http_connection(h0)
        self.assertFalse(result)

        self.relogon_dot1x(h0)
        self.one_ipv4_ping(h0, interweb.IP())


class FaucetSingleAuthenticationDuplicateLogonsTest(FaucetAuthenticationSingleSwitchTest):
    """Tests various username and MAC address combinations that may or may not result in
    the configuration changing.
    """

    def count_username_and_mac(self, mac, username):
        base = yaml.load(open('%s/base-acls.yaml' % self.tmpdir, 'r'))

        count = 0
        for acl_name, acl in list(base['acls'].items()):
            for obj in acl:
                if isinstance(obj, dict) and 'rule' in obj:
                    # normal faucet rule.
                    for _, rule in list(obj.items()):
                        if '_mac_' in rule and '_name_' in rule:
                            if username == rule['_name_'] and mac == rule['_mac_']:
                                count = count + 1
                elif isinstance(obj, dict):
                    # alias
                    for name, l in list(obj.items()):
                        for r in l:
                            r = r['rule']
                            if '_mac_' in r and '_name_' in r:
                                if username == r['_name_'] and mac == r['_mac_']:
                                    count = count + 1
                elif isinstance(obj, list):
                    for y in obj:
                        if isinstance(y, dict):
                            for _, r in list(y.items()):
                                if '_mac_' in r and '_name_' in r:
                                    if username == r['_name_'] and mac == r['_mac_']:
                                        count = count + 1
                        else:
                            # if change the rule_manager to allow lists of other types change this test. 
                            self.assertFalse(True, 'test doesnt support list of type: %s. value: %s' % (type(y), y))
                elif isinstance(obj, str) and obj == 'authed-rules':
                    print('obj is string')
                    pass
                else:
                    # if change rule_manager to allow other types change this test.
                    self.assertFalse(True, 'test doesnt support rule type: %s. value: %s' % (type(obj),obj))
        return count

    def test_same_username_same_mac_logon_twice_same_port(self):
        """Tests that the same username and the same MAC logging onto the same port
        does not add to the base-config file on the second time.
        """
        h0 = self.clients[0]
        interweb = self.net.hosts[1]

        self.logon_dot1x(h0)
        self.one_ipv4_ping(h0, interweb.IP())
        h0.cmdPrint('ps aux')
        # kill wpa_supplicant so we can attempt to logon again.
        h0.cmdPrint('kill %d' % self.pids['wpa_supplicant-%s-%s' %(h0.name, h0.defaultIntf())])
        time.sleep(3)
        h0.cmdPrint('ps aux')

        with open('%s/base-acls.yaml' % self.tmpdir, 'rw') as f:
            start_base = f.read()
        try:
            self.logon_dot1x(h0)
        except AssertionError:
            print('logon didnt reload config')
            pass
        else:
            self.assertTrue(False, 'logon should have assertion failed due to config being reloaded, when should be same as before (therefore no reload).')

        with open('%s/auth_app.log' % self.tmpdir, 'r') as auth_log:
            matches = re.findall('authenticated', auth_log.read())

            if matches[0] == 'deauthenticated' and matches[1] == 'authenticated' and matches[2] == 'deauthenticated':
                self.assertFalse(True)
        count = self.count_username_and_mac(h0.MAC(), 'host110user')
        self.assertEqual(count, 2)

        with open('%s/base-acls.yaml' % self.tmpdir, 'r') as f:
            end_base = f.read()
        self.assertTrue(end_base != '')
        self.assertTrue(end_base != None)
        self.assertTrue(start_base == end_base)

    def test_same_username_same_mac_logon_twice_diff_port(self):
        """Tests that the same username and the same MAC address can logon on the different ports.
        """
        h0, h1 = self.clients[0:2]
        interweb = self.net.hosts[1]

        self.logon_dot1x(h0)
        self.one_ipv4_ping(h0, interweb.IP())

        h1.setMAC(h0.MAC())

        h1.cmd('sed -i -e s/host111user/host110user/g %s/%s.conf' % (self.tmpdir, h1.defaultIntf()))
        h1.cmd('sed -i -e s/host111pass/host110pass/g %s/%s.conf' % (self.tmpdir, h1.defaultIntf()))

        self.logon_dot1x(h1)
        self.one_ipv4_ping(h0, interweb.IP())

        count = self.count_username_and_mac(h0.MAC(), 'host110user')
        self.assertEqual(count, 4)

    def test_same_username_diff_mac_logon_twice_diff_port(self):
        """Tests that the same username with a different MAC address can logon on different ports.
        """
        h0, h1 = self.clients[0:2]
        interweb = self.net.hosts[1]

        self.logon_dot1x(h0)
        self.one_ipv4_ping(h0, interweb.IP())

        h1.cmd('sed -i -e s/host111user/host110user/g %s/%s.conf' % (self.tmpdir, h1.defaultIntf()))
        h1.cmd('sed -i -e s/host111pass/host110pass/g %s/%s.conf' % (self.tmpdir, h1.defaultIntf()))

        self.logon_dot1x(h1)
        self.one_ipv4_ping(h1, interweb.IP())

        h0_count = self.count_username_and_mac(h0.MAC(), 'host110user')
        h1_count = self.count_username_and_mac(h1.MAC(), 'host110user')
        self.assertEqual(h0_count, 2)
        self.assertEqual(h1_count, 2)<|MERGE_RESOLUTION|>--- conflicted
+++ resolved
@@ -7,11 +7,8 @@
 import os
 import re
 import shutil
-<<<<<<< HEAD
 import signal
-=======
 import socket
->>>>>>> 77f02c9c
 import threading
 import time
 import unittest
@@ -29,9 +26,7 @@
 import faucet_mininet_test_util
 import faucet_mininet_test_topo
 
-<<<<<<< HEAD
 from datetime import datetime
-=======
 
 class QuietHTTPServer(HTTPServer):
 
@@ -48,7 +43,6 @@
             open(influx_log, 'a').write(content + '\n')
 
 
->>>>>>> 77f02c9c
 class FaucetTest(faucet_mininet_test_base.FaucetTestBase):
 
     pass
