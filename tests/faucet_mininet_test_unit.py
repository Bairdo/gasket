#!/usr/bin/env python

"""Mininet tests for FAUCET."""

# pylint: disable=missing-docstring

import os
import random
import re
import shutil
import signal
import socket
import threading
import time
import unittest

from SimpleHTTPServer import SimpleHTTPRequestHandler
from BaseHTTPServer import HTTPServer

import ipaddress
import scapy.all
import yaml

from mininet.net import Mininet

import faucet_mininet_test_base
import faucet_mininet_test_util
import faucet_mininet_test_topo

from datetime import datetime

class QuietHTTPServer(HTTPServer):

    allow_reuse_address = True

    def handle_error(self, _request, _client_address):
        return


class PostHandler(SimpleHTTPRequestHandler):

    def _log_post(self, influx_log):
        content_len = int(self.headers.getheader('content-length', 0))
        content = self.rfile.read(content_len).strip()
        if content:
            open(influx_log, 'a').write(content + '\n')


class FaucetTest(faucet_mininet_test_base.FaucetTestBase):

    pass


@unittest.skip('currently flaky')
class FaucetAPITest(faucet_mininet_test_base.FaucetTestBase):
    """Test the Faucet API."""

    NUM_DPS = 0

    def setUp(self):
        self.tmpdir = self._tmpdir_name()
        name = 'faucet'
        self._set_var_path(name, 'FAUCET_CONFIG', 'config/testconfigv2-simple.yaml')
        self._set_var_path(name, 'FAUCET_LOG', 'faucet.log')
        self._set_var_path(name, 'FAUCET_EXCEPTION_LOG', 'faucet-exception.log')
        self._set_var_path(name, 'API_TEST_RESULT', 'result.txt')
        self.results_file = self.env[name]['API_TEST_RESULT']
        shutil.copytree('config', os.path.join(self.tmpdir, 'config'))
        self.dpid = str(0xcafef00d)
        self._set_prom_port(name)
        self.of_port, _ = faucet_mininet_test_util.find_free_port(
            self.ports_sock, self._test_name())
        self.topo = faucet_mininet_test_topo.FaucetSwitchTopo(
            self.ports_sock,
            dpid=self.dpid,
            n_untagged=7,
            test_name=self._test_name())
        self.net = Mininet(
            self.topo,
            controller=faucet_mininet_test_topo.FaucetAPI(
                name=name,
                tmpdir=self.tmpdir,
                env=self.env[name],
                port=self.of_port))
        self.net.start()
        self.reset_all_ipv4_prefix(prefix=24)
        self.wait_for_tcp_listen(self._get_controller(), self.of_port)

    def test_api(self):
        for _ in range(10):
            try:
                with open(self.results_file, 'r') as results:
                    result = results.read().strip()
                    self.assertEqual('pass', result, result)
                    return
            except IOError:
                time.sleep(1)
        self.fail('no result from API test')


class FaucetUntaggedTest(FaucetTest):
    """Basic untagged VLAN test."""

    N_UNTAGGED = 4
    N_TAGGED = 0
    CONFIG_GLOBAL = """
vlans:
    100:
        description: "untagged"
"""

    CONFIG = """
        interfaces:
            %(port_1)d:
                native_vlan: 100
                description: "b1"
            %(port_2)d:
                native_vlan: 100
                description: "b2"
            %(port_3)d:
                native_vlan: 100
                description: "b3"
            %(port_4)d:
                native_vlan: 100
                description: "b4"
"""

    def setUp(self):
        super(FaucetUntaggedTest, self).setUp()
        self.topo = self.topo_class(
            self.ports_sock, dpid=self.dpid,
            n_tagged=self.N_TAGGED, n_untagged=self.N_UNTAGGED)
        self.start_net()

    def test_untagged(self):
        """All hosts on the same untagged VLAN should have connectivity."""
        self.ping_all_when_learned()
        self.flap_all_switch_ports()
        self.gauge_smoke_test()
        self.prometheus_smoke_test()


class FaucetUntaggedLogRotateTest(FaucetUntaggedTest):

    def test_untagged(self):
        faucet_log = self.env['faucet']['FAUCET_LOG']
        self.assertTrue(os.path.exists(faucet_log))
        os.rename(faucet_log, faucet_log + '.old')
        self.assertTrue(os.path.exists(faucet_log + '.old'))
        self.flap_all_switch_ports()
        self.assertTrue(os.path.exists(faucet_log))


class FaucetUntaggedMeterParseTest(FaucetUntaggedTest):

    REQUIRES_METERS = True
    CONFIG_GLOBAL = """
meters:
    lossymeter:
        meter_id: 1
        entry:
            flags: "KBPS"
            bands:
                [
                    {
                        type: "DROP",
                        rate: 1000
                    }
                ]
acls:
    lossyacl:
        - rule:
            actions:
                meter: lossymeter
                allow: 1
vlans:
    100:
        description: "untagged"
"""


class FaucetUntaggedApplyMeterTest(FaucetUntaggedMeterParseTest):

    CONFIG = """
        interfaces:
            %(port_1)d:
                acl_in: lossyacl
                native_vlan: 100
                description: "b1"
            %(port_2)d:
                native_vlan: 100
                description: "b2"
            %(port_3)d:
                native_vlan: 100
                description: "b3"
            %(port_4)d:
                native_vlan: 100
                description: "b4"
"""


class FaucetUntaggedHairpinTest(FaucetUntaggedTest):

    CONFIG = """
        interfaces:
            %(port_1)d:
                hairpin: True
                native_vlan: 100
                description: "b1"
            %(port_2)d:
                native_vlan: 100
                description: "b2"
            %(port_3)d:
                native_vlan: 100
                description: "b3"
            %(port_4)d:
                native_vlan: 100
                description: "b4"
"""

    def test_untagged(self):
        # Create macvlan interfaces, with one in a seperate namespace,
        # to force traffic between them to be hairpinned via FAUCET.
        first_host, second_host = self.net.hosts[:2]
        macvlan1_intf = 'macvlan1'
        macvlan1_ipv4 = '10.0.0.100'
        macvlan2_intf = 'macvlan2'
        macvlan2_ipv4 = '10.0.0.101'
        netns = first_host.name
        self.add_macvlan(first_host, macvlan1_intf)
        first_host.cmd('ip address add %s/24 brd + dev %s' % (macvlan1_ipv4, macvlan1_intf))
        self.add_macvlan(first_host, macvlan2_intf)
        macvlan2_mac = self.get_host_intf_mac(first_host, macvlan2_intf)
        first_host.cmd('ip netns add %s' % netns)
        first_host.cmd('ip link set %s netns %s' % (macvlan2_intf, netns))
        for exec_cmd in (
                ('ip address add %s/24 brd + dev %s' % (
                    macvlan2_ipv4, macvlan2_intf),
                 'ip link set %s up' % macvlan2_intf)):
            first_host.cmd('ip netns exec %s %s' % (netns, exec_cmd))
        self.one_ipv4_ping(first_host, macvlan2_ipv4, intf=macvlan1_intf)
        self.one_ipv4_ping(first_host, second_host.IP())
        first_host.cmd('ip netns del %s' % netns)
        # Verify OUTPUT:IN_PORT flood rules are exercised.
        self.wait_nonzero_packet_count_flow(
            {u'in_port': self.port_map['port_1'],
             u'dl_dst': u'ff:ff:ff:ff:ff:ff'},
            table_id=self.FLOOD_TABLE, actions=[u'OUTPUT:IN_PORT'])
        self.wait_nonzero_packet_count_flow(
            {u'in_port': self.port_map['port_1'], u'dl_dst': macvlan2_mac},
            table_id=self.ETH_DST_TABLE, actions=[u'OUTPUT:IN_PORT'])


class FaucetUntaggedGroupHairpinTest(FaucetUntaggedHairpinTest):

    CONFIG = """
        group_table: True
        interfaces:
            %(port_1)d:
                hairpin: True
                native_vlan: 100
                description: "b1"
            %(port_2)d:
                native_vlan: 100
                description: "b2"
            %(port_3)d:
                native_vlan: 100
                description: "b3"
            %(port_4)d:
                native_vlan: 100
    """


class FaucetUntaggedTcpIPv4IperfTest(FaucetUntaggedTest):

    def test_untagged(self):
        first_host, second_host = self.net.hosts[:2]
        second_host_ip = ipaddress.ip_address(unicode(second_host.IP()))
        for _ in range(3):
            self.ping_all_when_learned()
            self.one_ipv4_ping(first_host, second_host_ip)
            self.verify_iperf_min(
                ((first_host, self.port_map['port_1']),
                 (second_host, self.port_map['port_2'])),
                1, second_host_ip)
            self.flap_all_switch_ports()


class FaucetUntaggedTcpIPv6IperfTest(FaucetUntaggedTest):

    def test_untagged(self):
        first_host, second_host = self.net.hosts[:2]
        first_host_ip = ipaddress.ip_interface(u'fc00::1:1/112')
        second_host_ip = ipaddress.ip_interface(u'fc00::1:2/112')
        self.add_host_ipv6_address(first_host, first_host_ip)
        self.add_host_ipv6_address(second_host, second_host_ip)
        for _ in range(3):
            self.ping_all_when_learned()
            self.one_ipv6_ping(first_host, second_host_ip.ip)
            self.verify_iperf_min(
                ((first_host, self.port_map['port_1']),
                 (second_host, self.port_map['port_2'])),
                1, second_host_ip.ip)
            self.flap_all_switch_ports()


class FaucetSanityTest(FaucetUntaggedTest):
    """Sanity test - make sure test environment is correct before running all tess."""

    def test_portmap(self):
        for i, host in enumerate(self.net.hosts):
            in_port = 'port_%u' % (i + 1)
            print('verifying host/port mapping for %s' % in_port)
            self.require_host_learned(host, in_port=self.port_map[in_port])


class FaucetUntaggedPrometheusGaugeTest(FaucetUntaggedTest):
    """Testing Gauge Prometheus"""

    def get_gauge_watcher_config(self):
        return """
    port_stats:
        dps: ['faucet-1']
        type: 'port_stats'
        interval: 5
        db: 'prometheus'
"""

    def test_untagged(self):
        self.wait_dp_status(1, controller='gauge')
        labels = {'port_name': '1', 'dp_id': '0x%x' % long(self.dpid)}
        last_p1_bytes_in = 0
        for _ in range(2):
            updated_counters = False
            for _ in range(self.DB_TIMEOUT * 3):
                self.ping_all_when_learned()
                p1_bytes_in = self.scrape_prometheus_var(
                    'of_port_rx_bytes', labels=labels, controller='gauge',
                    dpid=False)
                if p1_bytes_in is not None and p1_bytes_in > last_p1_bytes_in:
                    updated_counters = True
                    last_p1_bytes_in = p1_bytes_in
                    break
                time.sleep(1)
            if not updated_counters:
                self.fail(msg='Gauge Prometheus counters not increasing')


class FaucetUntaggedInfluxTest(FaucetUntaggedTest):
    """Basic untagged VLAN test with Influx."""

    server_thread = None
    server = None

    def get_gauge_watcher_config(self):
        return """
    port_stats:
        dps: ['faucet-1']
        type: 'port_stats'
        interval: 2
        db: 'influx'
    port_state:
        dps: ['faucet-1']
        type: 'port_state'
        interval: 2
        db: 'influx'
    flow_table:
        dps: ['faucet-1']
        type: 'flow_table'
        interval: 2
        db: 'influx'
"""

    def _wait_error_shipping(self, timeout=None):
        if timeout is None:
            timeout = self.DB_TIMEOUT * 2
        gauge_log = self.env['gauge']['GAUGE_LOG']
        for _ in range(timeout):
            log_content = open(gauge_log).read()
            if re.search('error shipping', log_content):
                return
            time.sleep(1)
        self.fail('Influx error not noted in %s: %s' % (gauge_log, log_content))

    def _verify_influx_log(self, influx_log):
        self.assertTrue(os.path.exists(influx_log))
        observed_vars = set()
        for point_line in open(influx_log).readlines():
            point_fields = point_line.strip().split()
            self.assertEqual(3, len(point_fields), msg=point_fields)
            ts_name, value_field, timestamp_str = point_fields
            timestamp = int(timestamp_str)
            value = float(value_field.split('=')[1])
            ts_name_fields = ts_name.split(',')
            self.assertGreater(len(ts_name_fields), 1)
            observed_vars.add(ts_name_fields[0])
            label_values = {}
            for label_value in ts_name_fields[1:]:
                label, value = label_value.split('=')
                label_values[label] = value
            if ts_name.startswith('flow'):
                self.assertTrue('inst_count' in label_values, msg=point_line)
                if 'vlan_vid' in label_values:
                    self.assertEqual(
                        int(label_values['vlan']), int(value) ^ 0x1000)
        self.verify_no_exception(self.env['gauge']['GAUGE_EXCEPTION_LOG'])
        self.assertEqual(set([
            'dropped_in', 'dropped_out', 'bytes_out', 'flow_packet_count',
            'errors_in', 'bytes_in', 'flow_byte_count', 'port_state_reason',
            'packets_in', 'packets_out']), observed_vars)

    def _wait_influx_log(self, influx_log):
        for _ in range(self.DB_TIMEOUT * 3):
            if os.path.exists(influx_log):
                return
            time.sleep(1)
        return

    def _start_influx(self, handler):
        for _ in range(3):
            try:
                self.server = QuietHTTPServer(
                    (faucet_mininet_test_util.LOCALHOST, self.influx_port), handler)
                break
            except socket.error:
                time.sleep(7)
        self.assertIsNotNone(
            self.server,
            msg='could not start test Influx server on %u' % self.influx_port)
        self.server_thread = threading.Thread(
            target=self.server.serve_forever)
        self.server_thread.daemon = True
        self.server_thread.start()

    def _stop_influx(self):
        self.server.shutdown()
        self.server.socket.close()

    def test_untagged(self):
        influx_log = os.path.join(self.tmpdir, 'influx.log')

        class InfluxPostHandler(PostHandler):

            def do_POST(self):
                self._log_post(influx_log)
                return self.send_response(204)


        self._start_influx(InfluxPostHandler)
        self.ping_all_when_learned()
        self.hup_gauge()
        self.flap_all_switch_ports()
        self._wait_influx_log(influx_log)
        self._stop_influx()
        self._verify_influx_log(influx_log)


class FaucetUntaggedInfluxDownTest(FaucetUntaggedInfluxTest):

    def test_untagged(self):
        self.ping_all_when_learned()
        self._wait_error_shipping()
        self.verify_no_exception(self.env['gauge']['GAUGE_EXCEPTION_LOG'])


class FaucetUntaggedInfluxUnreachableTest(FaucetUntaggedInfluxTest):

    def get_gauge_config(self, faucet_config_file,
                         monitor_stats_file,
                         monitor_state_file,
                         monitor_flow_table_file,
                         prometheus_port,
                         influx_port):
        """Build Gauge config."""
        return """
faucet_configs:
    - %s
watchers:
    %s
dbs:
    stats_file:
        type: 'text'
        file: %s
    state_file:
        type: 'text'
        file: %s
    flow_file:
        type: 'text'
        file: %s
    influx:
        type: 'influx'
        influx_db: 'faucet'
        influx_host: '127.0.0.2'
        influx_port: %u
        influx_user: 'faucet'
        influx_pwd: ''
        influx_timeout: 2
""" % (faucet_config_file,
       self.get_gauge_watcher_config(),
       monitor_stats_file,
       monitor_state_file,
       monitor_flow_table_file,
       influx_port)

    def test_untagged(self):
        self.gauge_controller.cmd(
            'route add 127.0.0.2 gw 127.0.0.1 lo')
        self.ping_all_when_learned()
        self._wait_error_shipping()
        self.verify_no_exception(self.env['gauge']['GAUGE_EXCEPTION_LOG'])


class FaucetUntaggedInfluxTooSlowTest(FaucetUntaggedInfluxTest):

    def get_gauge_watcher_config(self):
        return """
    port_stats:
        dps: ['faucet-1']
        type: 'port_stats'
        interval: 2
        db: 'influx'
    port_state:
        dps: ['faucet-1']
        type: 'port_state'
        interval: 2
        db: 'influx'
"""

    def test_untagged(self):
        influx_log = os.path.join(self.tmpdir, 'influx.log')

        class InfluxPostHandler(PostHandler):

            DB_TIMEOUT = self.DB_TIMEOUT

            def do_POST(self):
                self._log_post(influx_log)
                time.sleep(self.DB_TIMEOUT * 2)
                return self.send_response(500)

        self._start_influx(InfluxPostHandler)
        self.ping_all_when_learned()
        self._wait_influx_log(influx_log)
        self._stop_influx()
        self.assertTrue(os.path.exists(influx_log))
        self._wait_error_shipping()
        self.verify_no_exception(self.env['gauge']['GAUGE_EXCEPTION_LOG'])


class FaucetNailedForwardingTest(FaucetUntaggedTest):

    CONFIG_GLOBAL = """
vlans:
    100:
        description: "untagged"
acls:
    1:
        - rule:
            dl_dst: "0e:00:00:00:02:02"
            actions:
                output:
                    port: b2
        - rule:
            dl_type: 0x806
            dl_dst: "ff:ff:ff:ff:ff:ff"
            arp_tpa: "10.0.0.2"
            actions:
                output:
                    port: b2
        - rule:
            actions:
                allow: 0
    2:
        - rule:
            dl_dst: "0e:00:00:00:01:01"
            actions:
                output:
                    port: b1
        - rule:
            dl_type: 0x806
            dl_dst: "ff:ff:ff:ff:ff:ff"
            arp_tpa: "10.0.0.1"
            actions:
                output:
                    port: b1
        - rule:
            actions:
                allow: 0
    3:
        - rule:
            actions:
                allow: 0
    4:
        - rule:
            actions:
                allow: 0
"""

    CONFIG = """
        interfaces:
            b1:
                number: %(port_1)d
                native_vlan: 100
                acl_in: 1
            b2:
                number: %(port_2)d
                native_vlan: 100
                acl_in: 2
            b3:
                number: %(port_3)d
                native_vlan: 100
                acl_in: 3
            b4:
                number: %(port_4)d
                native_vlan: 100
                acl_in: 4
"""

    def test_untagged(self):
        first_host, second_host = self.net.hosts[0:2]
        first_host.setMAC('0e:00:00:00:01:01')
        second_host.setMAC('0e:00:00:00:02:02')
        self.one_ipv4_ping(
            first_host, second_host.IP(), require_host_learned=False)
        self.one_ipv4_ping(
            second_host, first_host.IP(), require_host_learned=False)



class FaucetUntaggedLLDPBlockedTest(FaucetUntaggedTest):

    def test_untagged(self):
        self.ping_all_when_learned()
        self.assertTrue(self.verify_lldp_blocked())


class FaucetUntaggedCDPTest(FaucetUntaggedTest):

    def test_untagged(self):
        self.ping_all_when_learned()
        self.assertFalse(self.is_cdp_blocked())


class FaucetUntaggedLLDPUnblockedTest(FaucetUntaggedTest):

    CONFIG = """
        drop_lldp: False
        interfaces:
            %(port_1)d:
                native_vlan: 100
                description: "b1"
            %(port_2)d:
                native_vlan: 100
                description: "b2"
            %(port_3)d:
                native_vlan: 100
                description: "b3"
            %(port_4)d:
                native_vlan: 100
                description: "b4"
"""

    def test_untagged(self):
        self.ping_all_when_learned()
        self.assertFalse(self.verify_lldp_blocked())


class FaucetZodiacUntaggedTest(FaucetUntaggedTest):
    """Zodiac has only 3 ports available, and one controller so no Gauge."""

    RUN_GAUGE = False
    N_UNTAGGED = 3

    def test_untagged(self):
        """All hosts on the same untagged VLAN should have connectivity."""
        self.ping_all_when_learned()
        self.flap_all_switch_ports()
        self.ping_all_when_learned()


class FaucetTaggedAndUntaggedVlanTest(FaucetTest):
    """Test mixture of tagged and untagged hosts on the same VLAN."""

    N_TAGGED = 1
    N_UNTAGGED = 3

    CONFIG_GLOBAL = """
vlans:
    100:
        description: "mixed"
"""

    CONFIG = """
        interfaces:
            %(port_1)d:
                tagged_vlans: [100]
                description: "b1"
            %(port_2)d:
                native_vlan: 100
                description: "b2"
            %(port_3)d:
                native_vlan: 100
                description: "b3"
            %(port_4)d:
                native_vlan: 100
                description: "b4"
"""

    def setUp(self):
        super(FaucetTaggedAndUntaggedVlanTest, self).setUp()
        self.topo = self.topo_class(
            self.ports_sock, dpid=self.dpid, n_tagged=1, n_untagged=3)
        self.start_net()

    def test_untagged(self):
        """Test connectivity including after port flapping."""
        self.ping_all_when_learned()
        self.flap_all_switch_ports()
        self.ping_all_when_learned()


class FaucetZodiacTaggedAndUntaggedVlanTest(FaucetUntaggedTest):

    RUN_GAUGE = False
    N_TAGGED = 1
    N_UNTAGGED = 2
    CONFIG_GLOBAL = """
vlans:
    100:
        description: "mixed"
"""

    CONFIG = """
        interfaces:
            %(port_1)d:
                tagged_vlans: [100]
                description: "b1"
            %(port_2)d:
                native_vlan: 100
                description: "b2"
            %(port_3)d:
                native_vlan: 100
                description: "b3"
            %(port_4)d:
                native_vlan: 100
                description: "b4"
"""

    def test_untagged(self):
        """Test connectivity including after port flapping."""
        self.ping_all_when_learned()
        self.flap_all_switch_ports()
        self.ping_all_when_learned()


class FaucetUntaggedMaxHostsTest(FaucetUntaggedTest):

    CONFIG_GLOBAL = """
vlans:
    100:
        description: "untagged"
        max_hosts: 2
"""

    CONFIG = """
        interfaces:
            %(port_1)d:
                native_vlan: 100
                description: "b1"
            %(port_2)d:
                native_vlan: 100
                description: "b2"
            %(port_3)d:
                native_vlan: 100
                description: "b3"
            %(port_4)d:
                native_vlan: 100
                description: "b4"
"""
    def test_untagged(self):
        self.net.pingAll()
        learned_hosts = [
            host for host in self.net.hosts if self.host_learned(host)]
        self.assertEqual(2, len(learned_hosts))
        self.assertEqual(2, self.scrape_prometheus_var(
            'vlan_hosts_learned', {'vlan': '100'}))
        self.assertGreater(
            self.scrape_prometheus_var(
                'vlan_learn_bans', {'vlan': '100'}), 0)


class FaucetMaxHostsPortTest(FaucetUntaggedTest):

    MAX_HOSTS = 3
    CONFIG_GLOBAL = """
vlans:
    100:
        description: "untagged"
"""

    CONFIG = """
        interfaces:
            %(port_1)d:
                native_vlan: 100
                description: "b1"
            %(port_2)d:
                native_vlan: 100
                description: "b2"
                max_hosts: 3
            %(port_3)d:
                native_vlan: 100
                description: "b3"
            %(port_4)d:
                native_vlan: 100
                description: "b4"
"""

    def test_untagged(self):
        first_host, second_host = self.net.hosts[:2]
        self.ping_all_when_learned()
        for i in range(10, 10+(self.MAX_HOSTS*2)):
            mac_intf = 'mac%u' % i
            mac_ipv4 = '10.0.0.%u' % i
            self.add_macvlan(second_host, mac_intf)
            second_host.cmd('ip address add %s/24 brd + dev %s' % (
                mac_ipv4, mac_intf))
            second_host.cmd('ping -c1 -I%s %s &' % (mac_intf, first_host.IP()))
        flows = self.get_matching_flows_on_dpid(
            self.dpid,
            {u'dl_vlan': u'100', u'in_port': int(self.port_map['port_2'])},
            table_id=self.ETH_SRC_TABLE)
        self.assertEqual(self.MAX_HOSTS, len(flows))
        self.assertEqual(
            self.MAX_HOSTS,
            len(self.scrape_prometheus_var(
                'learned_macs',
                {'port': self.port_map['port_2'], 'vlan': '100'},
                multiple=True)))
        self.assertGreater(
            self.scrape_prometheus_var(
                'port_learn_bans', {'port': self.port_map['port_2']}), 0)


class FaucetHostsTimeoutPrometheusTest(FaucetUntaggedTest):
    """Test for hosts that have been learnt are exported via prometheus.
       Hosts should timeout, and the exported prometheus values should
       be overwritten.
       If the maximum number of MACs at any one time is 5, then only 5 values
       should be exported, even if over 2 hours, there are 100 MACs learnt
    """
    TIMEOUT = 10
    CONFIG_GLOBAL = """
vlans:
    100:
        description: "untagged"
"""

    CONFIG = """
        timeout: 10
        interfaces:
            %(port_1)d:
                native_vlan: 100
                description: "b1"
            %(port_2)d:
                native_vlan: 100
                description: "b2"
            %(port_3)d:
                native_vlan: 100
                description: "b3"
            %(port_4)d:
                native_vlan: 100
                description: "b4"
"""

    def mac_as_int(self, mac):
        return long(mac.replace(':', ''), 16)

    def macs_learned_on_port(self, port):
        port_learned_macs_prom = self.scrape_prometheus_var(
            'learned_macs', {'port': str(port), 'vlan': '100'},
            default=[], multiple=True)
        macs_learned = []
        for _, mac_int in port_learned_macs_prom:
            if mac_int:
                macs_learned.append(mac_int)
        return macs_learned

    def hosts_learned(self, hosts):
        """Check that hosts are learned by FAUCET on the expected ports."""
        mac_ints_on_port_learned = {}
        for mac, port in hosts.items():
            self.mac_learned(mac)
            if port not in mac_ints_on_port_learned:
                mac_ints_on_port_learned[port] = set()
            macs_learned = self.macs_learned_on_port(port)
            mac_ints_on_port_learned[port].update(macs_learned)
        for mac, port in hosts.items():
            mac_int = self.mac_as_int(mac)
            if not mac_int in mac_ints_on_port_learned[port]:
                return False
        return True

    def verify_hosts_learned(self, first_host, mac_ips, hosts):
        for _ in range(3):
            first_host.cmd('fping -c3 %s' % ' '.join(mac_ips))
            if self.hosts_learned(hosts):
                return
            time.sleep(1)
        self.fail('%s cannot be learned' % mac_ips)

    def test_untagged(self):
        first_host, second_host = self.net.hosts[:2]
        learned_mac_ports = {}
        learned_mac_ports[first_host.MAC()] = self.port_map['port_1']
        mac_intfs = []
        mac_ips = []

        for i in range(10, 16):
            if i == 14:
                self.verify_hosts_learned(first_host, mac_ips, learned_mac_ports)
                learned_mac_ports = {}
                mac_intfs = []
                mac_ips = []
                # wait for first lot to time out.
                time.sleep(self.TIMEOUT * 2)
            mac_intf = 'mac%u' % i
            mac_intfs.append(mac_intf)
            mac_ipv4 = '10.0.0.%u' % i
            mac_ips.append(mac_ipv4)
            self.add_macvlan(second_host, mac_intf)
            second_host.cmd('ip address add %s/24 dev brd + %s' % (
                mac_ipv4, mac_intf))
            address = second_host.cmd(
                '|'.join((
                    'ip link show %s' % mac_intf,
                    'grep -o "..:..:..:..:..:.."',
                    'head -1',
                    'xargs echo -n')))
            learned_mac_ports[address] = self.port_map['port_2']

        learned_mac_ports[first_host.MAC()] = self.port_map['port_1']
        self.verify_hosts_learned(first_host, mac_ips, learned_mac_ports)

        # Verify same or less number of hosts on a port reported by Prometheus
        self.assertTrue((
            len(self.macs_learned_on_port(self.port_map['port_1'])) <=
            len(learned_mac_ports)))


class FaucetLearn50MACsOnPortTest(FaucetUntaggedTest):

    MAX_HOSTS = 50
    CONFIG_GLOBAL = """
vlans:
    100:
        description: "untagged"
"""

    CONFIG = """
        interfaces:
            %(port_1)d:
                native_vlan: 100
                description: "b1"
            %(port_2)d:
                native_vlan: 100
                description: "b2"
            %(port_3)d:
                native_vlan: 100
                description: "b3"
            %(port_4)d:
                native_vlan: 100
                description: "b4"
"""

    def test_untagged(self):
        first_host, second_host = self.net.hosts[:2]
        self.ping_all_when_learned()
        mac_intf_ipv4s = []
        for i in range(10, 10+self.MAX_HOSTS):
            mac_intf_ipv4s.append(('mac%u' % i, '10.0.0.%u' % i))
        # configure macvlan interfaces and stimulate learning
        for mac_intf, mac_ipv4 in mac_intf_ipv4s:
            self.add_macvlan(second_host, mac_intf)
            second_host.cmd('ip address add %s/24 brd + dev %s' % (
                mac_ipv4, mac_intf))
            second_host.cmd('ping -c1 -I%s %s &' % (mac_intf, first_host.IP()))
        # verify connectivity
        for mac_intf, _ in mac_intf_ipv4s:
            self.one_ipv4_ping(
                second_host, first_host.IP(),
                require_host_learned=False, intf=mac_intf)
        # verify FAUCET thinks it learned this many hosts
        self.assertGreater(
            self.scrape_prometheus_var('vlan_hosts_learned', {'vlan': '100'}),
            self.MAX_HOSTS)


class FaucetUntaggedHUPTest(FaucetUntaggedTest):
    """Test handling HUP signal without config change."""

    def _configure_count_with_retry(self, expected_count):
        for _ in range(3):
            configure_count = self.get_configure_count()
            if configure_count == expected_count:
                return
            time.sleep(1)
        self.fail('configure count %u != expected %u' % (
            configure_count, expected_count))

    def test_untagged(self):
        """Test that FAUCET receives HUP signal and keeps switching."""
        init_config_count = self.get_configure_count()
        for i in range(init_config_count, init_config_count+3):
            self._configure_count_with_retry(i)
            self.verify_hup_faucet()
            self._configure_count_with_retry(i+1)
            self.assertEqual(
                self.scrape_prometheus_var('of_dp_disconnections', default=0),
                0)
            self.assertEqual(
                self.scrape_prometheus_var('of_dp_connections', default=0),
                1)
            self.wait_until_controller_flow()
            self.ping_all_when_learned()


class FaucetConfigReloadTest(FaucetTest):
    """Test handling HUP signal with config change."""

    N_UNTAGGED = 4
    N_TAGGED = 0
    CONFIG_GLOBAL = """
vlans:
    100:
        description: "untagged"
    200:
        description: "untagged"
"""
    CONFIG = """
        interfaces:
            %(port_1)d:
                native_vlan: 100
                description: "b1"
            %(port_2)d:
                native_vlan: 100
                description: "b2"
            %(port_3)d:
                native_vlan: 100
                description: "b3"
            %(port_4)d:
                native_vlan: 100
                description: "b4"
"""
    ACL = """
acls:
    1:
        - rule:
            dl_type: 0x800
            nw_proto: 6
            tp_dst: 5001
            actions:
                allow: 0
        - rule:
            dl_type: 0x800
            nw_proto: 6
            tp_dst: 5002
            actions:
                allow: 1
        - rule:
            actions:
                allow: 1
    2:
        - rule:
            dl_type: 0x800
            nw_proto: 6
            tp_dst: 5001
            actions:
                allow: 1
        - rule:
            dl_type: 0x800
            nw_proto: 6
            tp_dst: 5002
            actions:
                allow: 0
        - rule:
            actions:
                allow: 1
"""

    def setUp(self):
        super(FaucetConfigReloadTest, self).setUp()
        self.acl_config_file = '%s/acl.yaml' % self.tmpdir
        open(self.acl_config_file, 'w').write(self.ACL)
        self.CONFIG = '\n'.join(
            (self.CONFIG, 'include:\n     - %s' % self.acl_config_file))
        self.topo = self.topo_class(
            self.ports_sock, dpid=self.dpid,
            n_tagged=self.N_TAGGED, n_untagged=self.N_UNTAGGED)
        self.start_net()

    def _get_conf(self):
        return yaml.load(open(self.faucet_config_path, 'r').read())

    def _reload_conf(self, conf, restart, cold_start, change_expected=True):
        open(self.faucet_config_path, 'w').write(yaml.dump(conf))
        if restart:
            var = 'faucet_config_reload_warm'
            if cold_start:
                var = 'faucet_config_reload_cold'
            old_count = int(
                self.scrape_prometheus_var(var, dpid=True, default=0))
            self.verify_hup_faucet()
            new_count = int(
                self.scrape_prometheus_var(var, dpid=True, default=0))
            if change_expected:
                self.assertEqual(
                    old_count + 1, new_count,
                    msg='%s did not increment: %u' % (var, new_count))
            else:
                self.assertEqual(
                    old_count, new_count,
                    msg='%s incremented: %u' % (var, new_count))

    def get_port_match_flow(self, port_no, table_id=None):
        if table_id is None:
            table_id = self.ETH_SRC_TABLE
        flow = self.get_matching_flow_on_dpid(
            self.dpid, {u'in_port': int(port_no)}, table_id)
        return flow

    def test_add_unknown_dp(self):
        conf = self._get_conf()
        conf['dps']['unknown'] = {
            'dp_id': int(self.rand_dpid()),
            'hardware': 'Open vSwitch',
        }
        self._reload_conf(
            conf, restart=True, cold_start=False, change_expected=False)

    def change_port_config(self, port, config_name, config_value,
                           restart=True, conf=None, cold_start=False):
        if conf is None:
            conf = self._get_conf()
        conf['dps']['faucet-1']['interfaces'][port][config_name] = config_value
        self._reload_conf(conf, restart, cold_start)

    def change_vlan_config(self, vlan, config_name, config_value,
                           restart=True, conf=None, cold_start=False):
        if conf is None:
            conf = self._get_conf()
        conf['vlans'][vlan][config_name] = config_value
        self._reload_conf(conf, restart, cold_start)

    def test_tabs_are_bad(self):
        self.ping_all_when_learned()
        orig_conf = self._get_conf()
        self.force_faucet_reload('\t'.join(('tabs', 'are', 'bad')))
        self.ping_all_when_learned()
        self._reload_conf(
            orig_conf, restart=True, cold_start=False, change_expected=False)

    def test_port_change_vlan(self):
        first_host, second_host = self.net.hosts[:2]
        third_host, fourth_host = self.net.hosts[2:]
        self.ping_all_when_learned()
        self.change_port_config(
            self.port_map['port_1'], 'native_vlan', 200, restart=False)
        self.change_port_config(
            self.port_map['port_2'], 'native_vlan', 200, restart=True, cold_start=True)
        for port_name in ('port_1', 'port_2'):
            self.wait_until_matching_flow(
                {u'in_port': int(self.port_map[port_name])},
                table_id=self.VLAN_TABLE,
                actions=[u'SET_FIELD: {vlan_vid:4296}'])
        self.one_ipv4_ping(first_host, second_host.IP(), require_host_learned=False)
        # hosts 1 and 2 now in VLAN 200, so they shouldn't see floods for 3 and 4.
        self.verify_vlan_flood_limited(
            third_host, fourth_host, first_host)

    def test_port_change_acl(self):
        self.ping_all_when_learned()
        first_host, second_host = self.net.hosts[0:2]
        orig_conf = self._get_conf()
        self.change_port_config(
            self.port_map['port_1'], 'acl_in', 1, cold_start=False)
        self.wait_until_matching_flow(
            {u'in_port': int(self.port_map['port_1']), u'tp_dst': 5001},
            table_id=self.PORT_ACL_TABLE)
        self.verify_tp_dst_blocked(5001, first_host, second_host)
        self.verify_tp_dst_notblocked(5002, first_host, second_host)
        self._reload_conf(orig_conf, True, cold_start=False)
        self.verify_tp_dst_notblocked(
            5001, first_host, second_host, table_id=None)
        self.verify_tp_dst_notblocked(
            5002, first_host, second_host, table_id=None)

    def test_port_change_permanent_learn(self):
        first_host, second_host, third_host = self.net.hosts[0:3]
        self.change_port_config(
            self.port_map['port_1'], 'permanent_learn', True, cold_start=False)
        self.ping_all_when_learned()
        original_third_host_mac = third_host.MAC()
        third_host.setMAC(first_host.MAC())
        self.assertEqual(100.0, self.net.ping((second_host, third_host)))
        self.assertEqual(0, self.net.ping((first_host, second_host)))
        third_host.setMAC(original_third_host_mac)
        self.ping_all_when_learned()
        self.change_port_config(
            self.port_map['port_1'], 'acl_in', 1, cold_start=False)
        self.wait_until_matching_flow(
            {u'in_port': int(self.port_map['port_1']), u'tp_dst': 5001},
            table_id=self.PORT_ACL_TABLE)
        self.verify_tp_dst_blocked(5001, first_host, second_host)
        self.verify_tp_dst_notblocked(5002, first_host, second_host)


class FaucetUntaggedBGPIPv4DefaultRouteTest(FaucetUntaggedTest):
    """Test IPv4 routing and import default route from BGP."""

    CONFIG_GLOBAL = """
vlans:
    100:
        description: "untagged"
        faucet_vips: ["10.0.0.254/24"]
        bgp_port: %(bgp_port)d
        bgp_as: 1
        bgp_routerid: "1.1.1.1"
        bgp_neighbor_addresses: ["127.0.0.1"]
        bgp_neighbor_as: 2
"""

    CONFIG = """
        arp_neighbor_timeout: 2
        max_resolve_backoff_time: 1
        interfaces:
            %(port_1)d:
                native_vlan: 100
                description: "b1"
            %(port_2)d:
                native_vlan: 100
                description: "b2"
            %(port_3)d:
                native_vlan: 100
                description: "b3"
            %(port_4)d:
                native_vlan: 100
                description: "b4"
"""

    exabgp_peer_conf = """
    static {
      route 0.0.0.0/0 next-hop 10.0.0.1 local-preference 100;
    }
"""
    exabgp_log = None
    exabgp_err = None

    def pre_start_net(self):
        exabgp_conf = self.get_exabgp_conf(
            faucet_mininet_test_util.LOCALHOST, self.exabgp_peer_conf)
        self.exabgp_log, self.exabgp_err = self.start_exabgp(exabgp_conf)

    def test_untagged(self):
        """Test IPv4 routing, and BGP routes received."""
        first_host, second_host = self.net.hosts[:2]
        first_host_alias_ip = ipaddress.ip_interface(u'10.99.99.99/24')
        first_host_alias_host_ip = ipaddress.ip_interface(
            ipaddress.ip_network(first_host_alias_ip.ip))
        self.host_ipv4_alias(first_host, first_host_alias_ip)
        self.wait_bgp_up(
            faucet_mininet_test_util.LOCALHOST, 100, self.exabgp_log, self.exabgp_err)
        self.assertGreater(
            self.scrape_prometheus_var(
                'bgp_neighbor_routes', {'ipv': '4', 'vlan': '100'}),
            0)
        self.wait_exabgp_sent_updates(self.exabgp_log)
        self.add_host_route(
            second_host, first_host_alias_host_ip, self.FAUCET_VIPV4.ip)
        self.one_ipv4_ping(second_host, first_host_alias_ip.ip)
        self.one_ipv4_controller_ping(first_host)


class FaucetUntaggedBGPIPv4RouteTest(FaucetUntaggedTest):
    """Test IPv4 routing and import from BGP."""

    CONFIG_GLOBAL = """
vlans:
    100:
        description: "untagged"
        faucet_vips: ["10.0.0.254/24"]
        bgp_port: %(bgp_port)d
        bgp_as: 1
        bgp_routerid: "1.1.1.1"
        bgp_neighbor_addresses: ["127.0.0.1"]
        bgp_neighbor_as: 2
        routes:
            - route:
                ip_dst: 10.99.99.0/24
                ip_gw: 10.0.0.1
"""

    CONFIG = """
        arp_neighbor_timeout: 2
        max_resolve_backoff_time: 1
        interfaces:
            %(port_1)d:
                native_vlan: 100
                description: "b1"
            %(port_2)d:
                native_vlan: 100
                description: "b2"
            %(port_3)d:
                native_vlan: 100
                description: "b3"
            %(port_4)d:
                native_vlan: 100
                description: "b4"
"""

    exabgp_peer_conf = """
    static {
      route 10.0.1.0/24 next-hop 10.0.0.1 local-preference 100;
      route 10.0.2.0/24 next-hop 10.0.0.2 local-preference 100;
      route 10.0.3.0/24 next-hop 10.0.0.2 local-preference 100;
      route 10.0.4.0/24 next-hop 10.0.0.254;
      route 10.0.5.0/24 next-hop 10.10.0.1;
   }
"""
    exabgp_log = None
    exabgp_err = None

    def pre_start_net(self):
        exabgp_conf = self.get_exabgp_conf(
            faucet_mininet_test_util.LOCALHOST, self.exabgp_peer_conf)
        self.exabgp_log, self.exabgp_err = self.start_exabgp(exabgp_conf)

    def test_untagged(self):
        """Test IPv4 routing, and BGP routes received."""
        first_host, second_host = self.net.hosts[:2]
        # wait until 10.0.0.1 has been resolved
        self.wait_for_route_as_flow(
            first_host.MAC(), ipaddress.IPv4Network(u'10.99.99.0/24'))
        self.wait_bgp_up(
            faucet_mininet_test_util.LOCALHOST, 100, self.exabgp_log, self.exabgp_err)
        self.assertGreater(
            self.scrape_prometheus_var(
                'bgp_neighbor_routes', {'ipv': '4', 'vlan': '100'}),
            0)
        self.wait_exabgp_sent_updates(self.exabgp_log)
        self.verify_invalid_bgp_route('10.0.0.4/24 cannot be us')
        self.verify_invalid_bgp_route('10.0.0.5/24 is not a connected network')
        self.wait_for_route_as_flow(
            second_host.MAC(), ipaddress.IPv4Network(u'10.0.3.0/24'))
        self.verify_ipv4_routing_mesh()
        self.flap_all_switch_ports()
        self.verify_ipv4_routing_mesh()
        for host in first_host, second_host:
            self.one_ipv4_controller_ping(host)


class FaucetUntaggedIPv4RouteTest(FaucetUntaggedTest):
    """Test IPv4 routing and export to BGP."""

    CONFIG_GLOBAL = """
vlans:
    100:
        description: "untagged"
        faucet_vips: ["10.0.0.254/24"]
        bgp_port: %(bgp_port)d
        bgp_as: 1
        bgp_routerid: "1.1.1.1"
        bgp_neighbor_addresses: ["127.0.0.1"]
        bgp_neighbor_as: 2
        routes:
            - route:
                ip_dst: "10.0.1.0/24"
                ip_gw: "10.0.0.1"
            - route:
                ip_dst: "10.0.2.0/24"
                ip_gw: "10.0.0.2"
            - route:
                ip_dst: "10.0.3.0/24"
                ip_gw: "10.0.0.2"
"""

    CONFIG = """
        arp_neighbor_timeout: 2
        max_resolve_backoff_time: 1
        interfaces:
            %(port_1)d:
                native_vlan: 100
                description: "b1"
            %(port_2)d:
                native_vlan: 100
                description: "b2"
            %(port_3)d:
                native_vlan: 100
                description: "b3"
            %(port_4)d:
                native_vlan: 100
                description: "b4"
"""

    exabgp_log = None
    exabgp_err = None

    def pre_start_net(self):
        exabgp_conf = self.get_exabgp_conf(faucet_mininet_test_util.LOCALHOST)
        self.exabgp_log, self.exabgp_err = self.start_exabgp(exabgp_conf)

    def test_untagged(self):
        """Test IPv4 routing, and BGP routes sent."""
        self.verify_ipv4_routing_mesh()
        self.flap_all_switch_ports()
        self.verify_ipv4_routing_mesh()
        self.wait_bgp_up(
            faucet_mininet_test_util.LOCALHOST, 100, self.exabgp_log, self.exabgp_err)
        self.assertGreater(
            self.scrape_prometheus_var(
                'bgp_neighbor_routes', {'ipv': '4', 'vlan': '100'}),
            0)
        # exabgp should have received our BGP updates
        updates = self.exabgp_updates(self.exabgp_log)
        assert re.search('10.0.0.0/24 next-hop 10.0.0.254', updates)
        assert re.search('10.0.1.0/24 next-hop 10.0.0.1', updates)
        assert re.search('10.0.2.0/24 next-hop 10.0.0.2', updates)
        assert re.search('10.0.2.0/24 next-hop 10.0.0.2', updates)


class FaucetZodiacUntaggedIPv4RouteTest(FaucetUntaggedIPv4RouteTest):

    RUN_GAUGE = False
    N_UNTAGGED = 3


class FaucetUntaggedVLanUnicastFloodTest(FaucetUntaggedTest):

    CONFIG_GLOBAL = """
vlans:
    100:
        description: "untagged"
        unicast_flood: True
"""

    CONFIG = """
        interfaces:
            %(port_1)d:
                native_vlan: 100
                description: "b1"
            %(port_2)d:
                native_vlan: 100
                description: "b2"
            %(port_3)d:
                native_vlan: 100
                description: "b3"
            %(port_4)d:
                native_vlan: 100
                description: "b4"
"""

    def test_untagged(self):
        self.ping_all_when_learned()
        self.verify_port1_unicast(True)
        self.assertTrue(self.bogus_mac_flooded_to_port1())


class FaucetUntaggedNoVLanUnicastFloodTest(FaucetUntaggedTest):

    CONFIG_GLOBAL = """
vlans:
    100:
        description: "untagged"
        unicast_flood: False
"""

    CONFIG = """
        interfaces:
            %(port_1)d:
                native_vlan: 100
                description: "b1"
            %(port_2)d:
                native_vlan: 100
                description: "b2"
            %(port_3)d:
                native_vlan: 100
                description: "b3"
            %(port_4)d:
                native_vlan: 100
                description: "b4"
"""

    def test_untagged(self):
        self.verify_port1_unicast(False)
        self.assertFalse(self.bogus_mac_flooded_to_port1())


class FaucetUntaggedPortUnicastFloodTest(FaucetUntaggedTest):

    CONFIG_GLOBAL = """
vlans:
    100:
        description: "untagged"
        unicast_flood: False
"""

    CONFIG = """
        interfaces:
            %(port_1)d:
                native_vlan: 100
                description: "b1"
                unicast_flood: True
            %(port_2)d:
                native_vlan: 100
                description: "b2"
            %(port_3)d:
                native_vlan: 100
                description: "b3"
            %(port_4)d:
                native_vlan: 100
                description: "b4"
"""

    def test_untagged(self):
        self.verify_port1_unicast(False)
        # VLAN level config to disable flooding takes precedence,
        # cannot enable port-only flooding.
        self.assertFalse(self.bogus_mac_flooded_to_port1())


class FaucetUntaggedNoPortUnicastFloodTest(FaucetUntaggedTest):

    CONFIG_GLOBAL = """
vlans:
    100:
        description: "untagged"
        unicast_flood: True
"""

    CONFIG = """
        interfaces:
            %(port_1)d:
                native_vlan: 100
                description: "b1"
                unicast_flood: False
            %(port_2)d:
                native_vlan: 100
                description: "b2"
            %(port_3)d:
                native_vlan: 100
                description: "b3"
            %(port_4)d:
                native_vlan: 100
                description: "b4"
"""

    def test_untagged(self):
        self.verify_port1_unicast(False)
        self.assertFalse(self.bogus_mac_flooded_to_port1())


class FaucetUntaggedHostMoveTest(FaucetUntaggedTest):

    def test_untagged(self):
        first_host, second_host = self.net.hosts[0:2]
        self.assertEqual(0, self.net.ping((first_host, second_host)))
        self.swap_host_macs(first_host, second_host)
        self.net.ping((first_host, second_host))
        for host, in_port in (
                (first_host, self.port_map['port_1']),
                (second_host, self.port_map['port_2'])):
            self.require_host_learned(host, in_port=in_port)
        self.assertEqual(0, self.net.ping((first_host, second_host)))


class FaucetUntaggedHostPermanentLearnTest(FaucetUntaggedTest):

    CONFIG_GLOBAL = """
vlans:
    100:
        description: "untagged"
"""

    CONFIG = """
        interfaces:
            %(port_1)d:
                native_vlan: 100
                description: "b1"
                permanent_learn: True
            %(port_2)d:
                native_vlan: 100
                description: "b2"
            %(port_3)d:
                native_vlan: 100
                description: "b3"
            %(port_4)d:
                native_vlan: 100
                description: "b4"
"""

    def test_untagged(self):
        self.ping_all_when_learned()
        first_host, second_host, third_host = self.net.hosts[0:3]
        # 3rd host impersonates 1st, 3rd host breaks but 1st host still OK
        original_third_host_mac = third_host.MAC()
        third_host.setMAC(first_host.MAC())
        self.assertEqual(100.0, self.net.ping((second_host, third_host)))
        self.assertEqual(0, self.net.ping((first_host, second_host)))
        # 3rd host stops impersonating, now everything fine again.
        third_host.setMAC(original_third_host_mac)
        self.ping_all_when_learned()


class FaucetSingleUntaggedIPv4ControlPlaneTest(FaucetUntaggedTest):

    CONFIG_GLOBAL = """
vlans:
    100:
        description: "untagged"
        faucet_vips: ["10.0.0.254/24"]
"""

    CONFIG = """
        max_resolve_backoff_time: 1
        interfaces:
            %(port_1)d:
                native_vlan: 100
                description: "b1"
            %(port_2)d:
                native_vlan: 100
                description: "b2"
            %(port_3)d:
                native_vlan: 100
                description: "b3"
            %(port_4)d:
                native_vlan: 100
                description: "b4"
"""

    def test_ping_controller(self):
        first_host, second_host = self.net.hosts[0:2]
        for _ in range(5):
            self.one_ipv4_ping(first_host, second_host.IP())
            for host in first_host, second_host:
                self.one_ipv4_controller_ping(host)
            self.flap_all_switch_ports()

    def test_fping_controller(self):
        first_host = self.net.hosts[0]
        self.one_ipv4_controller_ping(first_host)
        self.verify_controller_fping(first_host, self.FAUCET_VIPV4)

    def test_fuzz_controller(self):
        first_host = self.net.hosts[0]
        self.one_ipv4_controller_ping(first_host)
        packets = 1000
        for fuzz_cmd in (
                ('python -c \"from scapy.all import * ;'
                 'scapy.all.send(IP(dst=\'%s\')/'
                 'fuzz(%s(type=0)),count=%u)\"' % ('10.0.0.254', 'ICMP', packets)),
                ('python -c \"from scapy.all import * ;'
                 'scapy.all.send(IP(dst=\'%s\')/'
                 'fuzz(%s(type=8)),count=%u)\"' % ('10.0.0.254', 'ICMP', packets)),
                ('python -c \"from scapy.all import * ;'
                 'scapy.all.send(fuzz(%s(pdst=\'%s\')),'
                 'count=%u)\"' % ('ARP', '10.0.0.254', packets))):
            self.assertTrue(
                re.search('Sent %u packets' % packets, first_host.cmd(fuzz_cmd)))
        self.one_ipv4_controller_ping(first_host)


class FaucetUntaggedIPv6RATest(FaucetUntaggedTest):

    FAUCET_MAC = "0e:00:00:00:00:99"

    CONFIG_GLOBAL = """
vlans:
    100:
        description: "untagged"
        faucet_vips: ["fe80::1:254/64", "fc00::1:254/112", "fc00::2:254/112", "10.0.0.254/24"]
        faucet_mac: "%s"
""" % FAUCET_MAC

    CONFIG = """
        advertise_interval: 5
        interfaces:
            %(port_1)d:
                native_vlan: 100
                description: "b1"
            %(port_2)d:
                native_vlan: 100
                description: "b2"
            %(port_3)d:
                native_vlan: 100
                description: "b3"
            %(port_4)d:
                native_vlan: 100
                description: "b4"
"""

    def test_ndisc6(self):
        first_host = self.net.hosts[0]
        for vip in ('fe80::1:254', 'fc00::1:254', 'fc00::2:254'):
            self.assertEqual(
                self.FAUCET_MAC.upper(),
                first_host.cmd('ndisc6 -q %s %s' % (vip, first_host.defaultIntf())).strip())

    def test_rdisc6(self):
        first_host = self.net.hosts[0]
        rdisc6_results = sorted(list(set(first_host.cmd(
            'rdisc6 -q %s' % first_host.defaultIntf()).splitlines())))
        self.assertEqual(
            ['fc00::1:0/112', 'fc00::2:0/112'],
            rdisc6_results)

    def test_ra_advertise(self):
        first_host = self.net.hosts[0]
        tcpdump_filter = ' and '.join((
            'ether dst 33:33:00:00:00:01',
            'ether src %s' % self.FAUCET_MAC,
            'icmp6',
            'ip6[40] == 134',
            'ip6 host fe80::1:254'))
        tcpdump_txt = self.tcpdump_helper(
            first_host, tcpdump_filter, [], timeout=30, vflags='-vv', packets=1)
        for ra_required in (
                r'fe80::1:254 > ff02::1:.+ICMP6, router advertisement',
                r'fc00::1:0/112, Flags \[onlink, auto\]',
                r'fc00::2:0/112, Flags \[onlink, auto\]',
                r'source link-address option \(1\), length 8 \(1\): %s' % self.FAUCET_MAC):
            self.assertTrue(
                re.search(ra_required, tcpdump_txt),
                msg='%s: %s' % (ra_required, tcpdump_txt))

    def test_rs_reply(self):
        first_host = self.net.hosts[0]
        tcpdump_filter = ' and '.join((
            'ether src %s' % self.FAUCET_MAC,
            'ether dst %s' % first_host.MAC(),
            'icmp6',
            'ip6[40] == 134',
            'ip6 host fe80::1:254'))
        tcpdump_txt = self.tcpdump_helper(
            first_host, tcpdump_filter, [
                lambda: first_host.cmd(
                    'rdisc6 -1 %s' % first_host.defaultIntf())],
            timeout=30, vflags='-vv', packets=1)
        for ra_required in (
                r'fe80::1:254 > fe80::.+ICMP6, router advertisement',
                r'fc00::1:0/112, Flags \[onlink, auto\]',
                r'fc00::2:0/112, Flags \[onlink, auto\]',
                r'source link-address option \(1\), length 8 \(1\): %s' % self.FAUCET_MAC):
            self.assertTrue(
                re.search(ra_required, tcpdump_txt),
                msg='%s: %s (%s)' % (ra_required, tcpdump_txt, tcpdump_filter))


class FaucetSingleUntaggedIPv6ControlPlaneTest(FaucetUntaggedTest):

    CONFIG_GLOBAL = """
vlans:
    100:
        description: "untagged"
        faucet_vips: ["fc00::1:254/112"]
"""

    CONFIG = """
        max_resolve_backoff_time: 1
        interfaces:
            %(port_1)d:
                native_vlan: 100
                description: "b1"
            %(port_2)d:
                native_vlan: 100
                description: "b2"
            %(port_3)d:
                native_vlan: 100
                description: "b3"
            %(port_4)d:
                native_vlan: 100
                description: "b4"
"""

    def test_ping_controller(self):
        first_host, second_host = self.net.hosts[0:2]
        self.add_host_ipv6_address(first_host, 'fc00::1:1/112')
        self.add_host_ipv6_address(second_host, 'fc00::1:2/112')
        for _ in range(5):
            self.one_ipv6_ping(first_host, 'fc00::1:2')
            for host in first_host, second_host:
                self.one_ipv6_controller_ping(host)
            self.flap_all_switch_ports()

    def test_fping_controller(self):
        first_host = self.net.hosts[0]
        self.add_host_ipv6_address(first_host, 'fc00::1:1/112')
        self.one_ipv6_controller_ping(first_host)
        self.verify_controller_fping(first_host, self.FAUCET_VIPV6)

    def test_fuzz_controller(self):
        first_host = self.net.hosts[0]
        self.add_host_ipv6_address(first_host, 'fc00::1:1/112')
        self.one_ipv6_controller_ping(first_host)
        fuzz_success = False
        packets = 1000
        for fuzz_class in dir(scapy.all):
            if fuzz_class.startswith('ICMPv6'):
                fuzz_cmd = (
                    'python -c \"from scapy.all import * ;'
                    'scapy.all.send(IPv6(dst=\'%s\')/'
                    'fuzz(%s()),count=%u)\"' % ('fc00::1:254', fuzz_class, packets))
                if re.search('Sent %u packets' % packets, first_host.cmd(fuzz_cmd)):
                    print(fuzz_class)
                    fuzz_success = True
        self.assertTrue(fuzz_success)
        self.one_ipv6_controller_ping(first_host)


class FaucetTaggedAndUntaggedTest(FaucetTest):

    N_TAGGED = 2
    N_UNTAGGED = 4

    CONFIG_GLOBAL = """
vlans:
    100:
        description: "tagged"
    101:
        description: "untagged"
"""

    CONFIG = """
        interfaces:
            %(port_1)d:
                tagged_vlans: [100]
                description: "b1"
            %(port_2)d:
                tagged_vlans: [100]
                description: "b2"
            %(port_3)d:
                native_vlan: 101
                description: "b3"
            %(port_4)d:
                native_vlan: 101
                description: "b4"
"""

    def setUp(self):
        super(FaucetTaggedAndUntaggedTest, self).setUp()
        self.topo = self.topo_class(
            self.ports_sock, dpid=self.dpid, n_tagged=2, n_untagged=2)
        self.start_net()

    def test_seperate_untagged_tagged(self):
        tagged_host_pair = self.net.hosts[:2]
        untagged_host_pair = self.net.hosts[2:]
        self.verify_vlan_flood_limited(
            tagged_host_pair[0], tagged_host_pair[1], untagged_host_pair[0])
        self.verify_vlan_flood_limited(
            untagged_host_pair[0], untagged_host_pair[1], tagged_host_pair[0])
        # hosts within VLANs can ping each other
        self.assertEqual(0, self.net.ping(tagged_host_pair))
        self.assertEqual(0, self.net.ping(untagged_host_pair))
        # hosts cannot ping hosts in other VLANs
        self.assertEqual(
            100, self.net.ping([tagged_host_pair[0], untagged_host_pair[0]]))


class FaucetUntaggedACLTest(FaucetUntaggedTest):

    CONFIG_GLOBAL = """
vlans:
    100:
        description: "untagged"
acls:
    1:
        - rule:
            dl_type: 0x800
            nw_proto: 6
            tp_dst: 5002
            actions:
                allow: 1
        - rule:
            dl_type: 0x800
            nw_proto: 6
            tp_dst: 5001
            actions:
                allow: 0
        - rule:
            actions:
                allow: 1
"""
    CONFIG = """
        interfaces:
            %(port_1)d:
                native_vlan: 100
                description: "b1"
                acl_in: 1
            %(port_2)d:
                native_vlan: 100
                description: "b2"
            %(port_3)d:
                native_vlan: 100
                description: "b3"
            %(port_4)d:
                native_vlan: 100
                description: "b4"
"""

    def test_port5001_blocked(self):
        self.ping_all_when_learned()
        first_host, second_host = self.net.hosts[0:2]
        self.verify_tp_dst_blocked(5001, first_host, second_host)

    def test_port5002_notblocked(self):
        self.ping_all_when_learned()
        first_host, second_host = self.net.hosts[0:2]
        self.verify_tp_dst_notblocked(5002, first_host, second_host)


class FaucetUntaggedACLTcpMaskTest(FaucetUntaggedACLTest):

    CONFIG_GLOBAL = """
vlans:
    100:
        description: "untagged"
acls:
    1:
        - rule:
            dl_type: 0x800
            nw_proto: 6
            tp_dst: 5002
            actions:
                allow: 1
        - rule:
            dl_type: 0x800
            nw_proto: 6
            tp_dst: 5001
            actions:
                allow: 0
        - rule:
            dl_type: 0x800
            nw_proto: 6
            # Match packets > 1023
            tp_dst: 1024/1024
            actions:
                allow: 0
        - rule:
            actions:
                allow: 1
"""

    def test_port_gt1023_blocked(self):
        self.ping_all_when_learned()
        first_host, second_host = self.net.hosts[0:2]
        self.verify_tp_dst_blocked(1024, first_host, second_host, mask=1024)
        self.verify_tp_dst_notblocked(1023, first_host, second_host, table_id=None)


class FaucetUntaggedVLANACLTest(FaucetUntaggedTest):

    CONFIG_GLOBAL = """
acls:
    1:
        - rule:
            dl_type: 0x800
            nw_proto: 6
            tp_dst: 5001
            actions:
                allow: 0
        - rule:
            dl_type: 0x800
            nw_proto: 6
            tp_dst: 5002
            actions:
                allow: 1
        - rule:
            actions:
                allow: 1
vlans:
    100:
        description: "untagged"
        acl_in: 1
"""
    CONFIG = """
        interfaces:
            %(port_1)d:
                native_vlan: 100
                description: "b1"
            %(port_2)d:
                native_vlan: 100
                description: "b2"
            %(port_3)d:
                native_vlan: 100
                description: "b3"
            %(port_4)d:
                native_vlan: 100
                description: "b4"
"""

    def test_port5001_blocked(self):
        self.ping_all_when_learned()
        first_host, second_host = self.net.hosts[0:2]
        self.verify_tp_dst_blocked(
            5001, first_host, second_host, table_id=self.VLAN_ACL_TABLE)

    def test_port5002_notblocked(self):
        self.ping_all_when_learned()
        first_host, second_host = self.net.hosts[0:2]
        self.verify_tp_dst_notblocked(
            5002, first_host, second_host, table_id=self.VLAN_ACL_TABLE)


class FaucetZodiacUntaggedACLTest(FaucetUntaggedACLTest):

    RUN_GAUGE = False
    N_UNTAGGED = 3

    def test_untagged(self):
        """All hosts on the same untagged VLAN should have connectivity."""
        self.ping_all_when_learned()
        self.flap_all_switch_ports()
        self.ping_all_when_learned()


class FaucetUntaggedACLMirrorTest(FaucetUntaggedTest):

    CONFIG_GLOBAL = """
vlans:
    100:
        description: "untagged"
        unicast_flood: False
acls:
    1:
        - rule:
            actions:
                allow: 1
                mirror: mirrorport
"""

    CONFIG = """
        interfaces:
            %(port_1)d:
                native_vlan: 100
                description: "b1"
                acl_in: 1
            %(port_2)d:
                native_vlan: 100
                description: "b2"
                acl_in: 1
            mirrorport:
                number: %(port_3)d
                native_vlan: 100
                description: "b3"
            %(port_4)d:
                native_vlan: 100
                description: "b4"
"""

    def test_untagged(self):
        first_host, second_host, mirror_host = self.net.hosts[0:3]
        self.verify_ping_mirrored(first_host, second_host, mirror_host)

    def test_eapol_mirrored(self):
        first_host, second_host, mirror_host = self.net.hosts[0:3]
        self.verify_eapol_mirrored(first_host, second_host, mirror_host)


class FaucetZodiacUntaggedACLMirrorTest(FaucetUntaggedACLMirrorTest):

    RUN_GAUGE = False
    N_UNTAGGED = 3


class FaucetUntaggedACLMirrorDefaultAllowTest(FaucetUntaggedACLMirrorTest):

    CONFIG_GLOBAL = """
vlans:
    100:
        description: "untagged"
        unicast_flood: False
acls:
    1:
        - rule:
            actions:
                mirror: mirrorport
"""

    CONFIG = """
        interfaces:
            %(port_1)d:
                native_vlan: 100
                description: "b1"
                acl_in: 1
            %(port_2)d:
                native_vlan: 100
                description: "b2"
                acl_in: 1
            mirrorport:
                number: %(port_3)d
                native_vlan: 100
                description: "b3"
            %(port_4)d:
                native_vlan: 100
                description: "b4"
"""


class FaucetUntaggedOutputTest(FaucetUntaggedTest):

    CONFIG_GLOBAL = """
vlans:
    100:
        description: "untagged"
        unicast_flood: False
acls:
    1:
        - rule:
            dl_dst: "01:02:03:04:05:06"
            actions:
                output:
                    dl_dst: "06:06:06:06:06:06"
                    vlan_vid: 123
                    port: acloutport
"""

    CONFIG = """
        interfaces:
            %(port_1)d:
                native_vlan: 100
                description: "b1"
                acl_in: 1
            acloutport:
                number: %(port_2)d
                native_vlan: 100
                description: "b2"
            %(port_3)d:
                native_vlan: 100
                description: "b3"
            %(port_4)d:
                native_vlan: 100
                description: "b4"
"""

    def test_untagged(self):
        first_host, second_host = self.net.hosts[0:2]
        # we expected to see the rewritten address and VLAN
        tcpdump_filter = ('icmp and ether dst 06:06:06:06:06:06')
        tcpdump_txt = self.tcpdump_helper(
            second_host, tcpdump_filter, [
                lambda: first_host.cmd(
                    'arp -s %s %s' % (second_host.IP(), '01:02:03:04:05:06')),
                lambda: first_host.cmd('ping -c1 %s' % second_host.IP())])
        self.assertTrue(re.search(
            '%s: ICMP echo request' % second_host.IP(), tcpdump_txt))
        self.assertTrue(re.search(
            'vlan 123', tcpdump_txt))


class FaucetUntaggedMultiVlansOutputTest(FaucetUntaggedTest):

    CONFIG_GLOBAL = """
vlans:
    100:
        description: "untagged"
        unicast_flood: False
acls:
    1:
        - rule:
            dl_dst: "01:02:03:04:05:06"
            actions:
                output:
                    dl_dst: "06:06:06:06:06:06"
                    vlan_vids: [123, 456]
                    port: acloutport
"""

    CONFIG = """
        interfaces:
            %(port_1)d:
                native_vlan: 100
                description: "b1"
                acl_in: 1
            acloutport:
                number: %(port_2)d
                native_vlan: 100
                description: "b2"
            %(port_3)d:
                native_vlan: 100
                description: "b3"
            %(port_4)d:
                native_vlan: 100
                description: "b4"
"""

    @unittest.skip('needs OVS dev or > v2.8')
    def test_untagged(self):
        first_host, second_host = self.net.hosts[0:2]
        # we expected to see the rewritten address and VLAN
        tcpdump_filter = 'vlan'
        tcpdump_txt = self.tcpdump_helper(
            second_host, tcpdump_filter, [
                lambda: first_host.cmd(
                    'arp -s %s %s' % (second_host.IP(), '01:02:03:04:05:06')),
                lambda: first_host.cmd('ping -c1 %s' % second_host.IP())])
        self.assertTrue(re.search(
            '%s: ICMP echo request' % second_host.IP(), tcpdump_txt))
        self.assertTrue(re.search(
            'vlan 456.+vlan 123', tcpdump_txt))


class FaucetUntaggedMirrorTest(FaucetUntaggedTest):

    CONFIG_GLOBAL = """
vlans:
    100:
        description: "untagged"
        unicast_flood: False
"""

    CONFIG = """
        interfaces:
            %(port_1)d:
                native_vlan: 100
                description: "b1"
            %(port_2)d:
                native_vlan: 100
                description: "b2"
            %(port_3)d:
                native_vlan: 100
                description: "b3"
                mirror: %(port_1)d
            %(port_4)d:
                native_vlan: 100
                description: "b4"
"""

    def test_untagged(self):
        first_host, second_host, mirror_host = self.net.hosts[0:3]
        self.verify_ping_mirrored(first_host, second_host, mirror_host)


class FaucetTaggedTest(FaucetTest):

    N_UNTAGGED = 0
    N_TAGGED = 4

    CONFIG_GLOBAL = """
vlans:
    100:
        description: "tagged"
"""

    CONFIG = """
        interfaces:
            %(port_1)d:
                tagged_vlans: [100]
                description: "b1"
            %(port_2)d:
                tagged_vlans: [100]
                description: "b2"
            %(port_3)d:
                tagged_vlans: [100]
                description: "b3"
            %(port_4)d:
                tagged_vlans: [100]
                description: "b4"
"""

    def setUp(self):
        super(FaucetTaggedTest, self).setUp()
        self.topo = self.topo_class(
            self.ports_sock, dpid=self.dpid, n_tagged=4)
        self.start_net()

    def test_tagged(self):
        self.ping_all_when_learned()


class FaucetTaggedSwapVidOutputTest(FaucetTaggedTest):

    CONFIG_GLOBAL = """
vlans:
    100:
        description: "tagged"
        unicast_flood: False
    101:
        description: "tagged"
        unicast_flood: False
acls:
    1:
        - rule:
            vlan_vid: 100
            actions:
                output:
                    swap_vid: 101
                    port: acloutport
"""

    CONFIG = """
        interfaces:
            %(port_1)d:
                tagged_vlans: [100]
                description: "b1"
                acl_in: 1
            acloutport:
                number: %(port_2)d
                tagged_vlans: [101]
                description: "b2"
            %(port_3)d:
                tagged_vlans: [100]
                description: "b3"
            %(port_4)d:
                tagged_vlans: [100]
                description: "b4"
"""

    def test_tagged(self):
        first_host, second_host = self.net.hosts[0:2]
        # we expected to see the swapped VLAN VID
        tcpdump_filter = 'vlan 101'
        tcpdump_txt = self.tcpdump_helper(
            second_host, tcpdump_filter, [
                lambda: first_host.cmd(
                    'arp -s %s %s' % (second_host.IP(), '01:02:03:04:05:06')),
                lambda: first_host.cmd('ping -c1 %s' % second_host.IP())], root_intf=True)
        self.assertTrue(re.search(
            '%s: ICMP echo request' % second_host.IP(), tcpdump_txt))
        self.assertTrue(re.search(
            'vlan 101', tcpdump_txt))


class FaucetTaggedPopVlansOutputTest(FaucetTaggedTest):

    CONFIG_GLOBAL = """
vlans:
    100:
        description: "tagged"
        unicast_flood: False
acls:
    1:
        - rule:
            vlan_vid: 100
            dl_dst: "01:02:03:04:05:06"
            actions:
                output:
                    dl_dst: "06:06:06:06:06:06"
                    pop_vlans: 1
                    port: acloutport
"""

    CONFIG = """
        interfaces:
            %(port_1)d:
                tagged_vlans: [100]
                description: "b1"
                acl_in: 1
            acloutport:
                tagged_vlans: [100]
                number: %(port_2)d
                description: "b2"
            %(port_3)d:
                tagged_vlans: [100]
                description: "b3"
            %(port_4)d:
                tagged_vlans: [100]
                description: "b4"
"""

    def test_tagged(self):
        first_host, second_host = self.net.hosts[0:2]
        tcpdump_filter = 'not vlan and icmp and ether dst 06:06:06:06:06:06'
        tcpdump_txt = self.tcpdump_helper(
            second_host, tcpdump_filter, [
                lambda: first_host.cmd(
                    'arp -s %s %s' % (second_host.IP(), '01:02:03:04:05:06')),
                lambda: first_host.cmd(
                    'ping -c1 %s' % second_host.IP())], packets=10, root_intf=True)
        self.assertTrue(re.search(
            '%s: ICMP echo request' % second_host.IP(), tcpdump_txt))


class FaucetTaggedIPv4ControlPlaneTest(FaucetTaggedTest):

    CONFIG_GLOBAL = """
vlans:
    100:
        description: "tagged"
        faucet_vips: ["10.0.0.254/24"]
"""

    CONFIG = """
        max_resolve_backoff_time: 1
        interfaces:
            %(port_1)d:
                tagged_vlans: [100]
                description: "b1"
            %(port_2)d:
                tagged_vlans: [100]
                description: "b2"
            %(port_3)d:
                tagged_vlans: [100]
                description: "b3"
            %(port_4)d:
                tagged_vlans: [100]
                description: "b4"
"""

    def test_ping_controller(self):
        first_host, second_host = self.net.hosts[0:2]
        self.one_ipv4_ping(first_host, second_host.IP())
        for host in first_host, second_host:
            self.one_ipv4_controller_ping(host)


class FaucetTaggedIPv6ControlPlaneTest(FaucetTaggedTest):

    CONFIG_GLOBAL = """
vlans:
    100:
        description: "tagged"
        faucet_vips: ["fc00::1:254/112"]
"""

    CONFIG = """
        max_resolve_backoff_time: 1
        interfaces:
            %(port_1)d:
                tagged_vlans: [100]
                description: "b1"
            %(port_2)d:
                tagged_vlans: [100]
                description: "b2"
            %(port_3)d:
                tagged_vlans: [100]
                description: "b3"
            %(port_4)d:
                tagged_vlans: [100]
                description: "b4"
"""

    def test_ping_controller(self):
        first_host, second_host = self.net.hosts[0:2]
        self.add_host_ipv6_address(first_host, 'fc00::1:1/112')
        self.add_host_ipv6_address(second_host, 'fc00::1:2/112')
        self.one_ipv6_ping(first_host, 'fc00::1:2')
        for host in first_host, second_host:
            self.one_ipv6_controller_ping(host)


class FaucetTaggedICMPv6ACLTest(FaucetTaggedTest):

    CONFIG_GLOBAL = """
acls:
    1:
        - rule:
            dl_type: 0x86dd
            vlan_vid: 100
            ip_proto: 58
            icmpv6_type: 135
            ipv6_nd_target: "fc00::1:2"
            actions:
                output:
                    port: b2
        - rule:
            actions:
                allow: 1
vlans:
    100:
        description: "tagged"
        faucet_vips: ["fc00::1:254/112"]
"""

    CONFIG = """
        max_resolve_backoff_time: 1
        interfaces:
            %(port_1)d:
                tagged_vlans: [100]
                description: "b1"
                acl_in: 1
            b2:
                number: %(port_2)d
                tagged_vlans: [100]
                description: "b2"
            %(port_3)d:
                tagged_vlans: [100]
                description: "b3"
            %(port_4)d:
                tagged_vlans: [100]
                description: "b4"
"""

    def test_icmpv6_acl_match(self):
        first_host, second_host = self.net.hosts[0:2]
        self.add_host_ipv6_address(first_host, 'fc00::1:1/112')
        self.add_host_ipv6_address(second_host, 'fc00::1:2/112')
        self.one_ipv6_ping(first_host, 'fc00::1:2')
        self.wait_nonzero_packet_count_flow(
            {u'ipv6_nd_target': u'fc00::1:2'}, table_id=self.PORT_ACL_TABLE)


class FaucetTaggedIPv4RouteTest(FaucetTaggedTest):

    CONFIG_GLOBAL = """
vlans:
    100:
        description: "tagged"
        faucet_vips: ["10.0.0.254/24"]
        routes:
            - route:
                ip_dst: "10.0.1.0/24"
                ip_gw: "10.0.0.1"
            - route:
                ip_dst: "10.0.2.0/24"
                ip_gw: "10.0.0.2"
            - route:
                ip_dst: "10.0.3.0/24"
                ip_gw: "10.0.0.2"
"""

    CONFIG = """
        arp_neighbor_timeout: 2
        max_resolve_backoff_time: 1
        interfaces:
            %(port_1)d:
                tagged_vlans: [100]
                description: "b1"
            %(port_2)d:
                tagged_vlans: [100]
                description: "b2"
            %(port_3)d:
                tagged_vlans: [100]
                description: "b3"
            %(port_4)d:
                tagged_vlans: [100]
                description: "b4"
"""

    def test_tagged(self):
        host_pair = self.net.hosts[:2]
        first_host, second_host = host_pair
        first_host_routed_ip = ipaddress.ip_interface(u'10.0.1.1/24')
        second_host_routed_ip = ipaddress.ip_interface(u'10.0.2.1/24')
        for _ in range(3):
            self.verify_ipv4_routing(
                first_host, first_host_routed_ip,
                second_host, second_host_routed_ip)
            self.swap_host_macs(first_host, second_host)


class FaucetTaggedProactiveNeighborIPv4RouteTest(FaucetTaggedTest):

    CONFIG_GLOBAL = """
vlans:
    100:
        description: "tagged"
        faucet_vips: ["10.0.0.254/24"]
"""

    CONFIG = """
        arp_neighbor_timeout: 2
        max_resolve_backoff_time: 1
        proactive_learn: true
        interfaces:
            %(port_1)d:
                tagged_vlans: [100]
                description: "b1"
            %(port_2)d:
                tagged_vlans: [100]
                description: "b2"
            %(port_3)d:
                tagged_vlans: [100]
                description: "b3"
            %(port_4)d:
                tagged_vlans: [100]
                description: "b4"
"""

    def test_tagged(self):
        host_pair = self.net.hosts[:2]
        first_host, second_host = host_pair
        first_host_alias_ip = ipaddress.ip_interface(u'10.0.0.99/24')
        first_host_alias_host_ip = ipaddress.ip_interface(
            ipaddress.ip_network(first_host_alias_ip.ip))
        self.host_ipv4_alias(first_host, first_host_alias_ip)
        self.add_host_route(second_host, first_host_alias_host_ip, self.FAUCET_VIPV4.ip)
        self.one_ipv4_ping(second_host, first_host_alias_ip.ip)
        self.assertGreater(
            self.scrape_prometheus_var(
                'vlan_neighbors', {'ipv': '4', 'vlan': '100'}),
            1)


class FaucetTaggedProactiveNeighborIPv6RouteTest(FaucetTaggedTest):

    CONFIG_GLOBAL = """
vlans:
    100:
        description: "tagged"
        faucet_vips: ["fc00::1:3/64"]
"""

    CONFIG = """
        arp_neighbor_timeout: 2
        max_resolve_backoff_time: 1
        proactive_learn: true
        interfaces:
            %(port_1)d:
                tagged_vlans: [100]
                description: "b1"
            %(port_2)d:
                tagged_vlans: [100]
                description: "b2"
            %(port_3)d:
                tagged_vlans: [100]
                description: "b3"
            %(port_4)d:
                tagged_vlans: [100]
                description: "b4"
"""

    def test_tagged(self):
        host_pair = self.net.hosts[:2]
        first_host, second_host = host_pair
        first_host_alias_ip = ipaddress.ip_interface(u'fc00::1:99/64')
        faucet_vip_ip = ipaddress.ip_interface(u'fc00::1:3/126')
        first_host_alias_host_ip = ipaddress.ip_interface(
            ipaddress.ip_network(first_host_alias_ip.ip))
        self.add_host_ipv6_address(first_host, ipaddress.ip_interface(u'fc00::1:1/64'))
        # We use a narrower mask to force second_host to use the /128 route,
        # since otherwise it would realize :99 is directly connected via ND and send direct.
        self.add_host_ipv6_address(second_host, ipaddress.ip_interface(u'fc00::1:2/126'))
        self.add_host_ipv6_address(first_host, first_host_alias_ip)
        self.add_host_route(second_host, first_host_alias_host_ip, faucet_vip_ip.ip)
        self.one_ipv6_ping(second_host, first_host_alias_ip.ip)
        self.assertGreater(
            self.scrape_prometheus_var(
                'vlan_neighbors', {'ipv': '6', 'vlan': '100'}),
            1)


class FaucetUntaggedIPv4InterVLANRouteTest(FaucetUntaggedTest):

    FAUCET_MAC2 = '0e:00:00:00:00:02'

    CONFIG_GLOBAL = """
vlans:
    100:
        faucet_vips: ["10.100.0.254/24"]
    vlanb:
        vid: 200
        faucet_vips: ["10.200.0.254/24"]
        faucet_mac: "%s"
    vlanc:
        vid: 100
        description: "not used"
routers:
    router-1:
        vlans: [100, vlanb]
""" % FAUCET_MAC2

    CONFIG = """
        arp_neighbor_timeout: 2
        max_resolve_backoff_time: 1
        proactive_learn: True
        interfaces:
            %(port_1)d:
                native_vlan: 100
                description: "b1"
            %(port_2)d:
                native_vlan: vlanb
                description: "b2"
            %(port_3)d:
                native_vlan: vlanb
                description: "b3"
            %(port_4)d:
                native_vlan: vlanb
                description: "b4"
"""

    def test_untagged(self):
        first_host_ip = ipaddress.ip_interface(u'10.100.0.1/24')
        first_faucet_vip = ipaddress.ip_interface(u'10.100.0.254/24')
        second_host_ip = ipaddress.ip_interface(u'10.200.0.1/24')
        second_faucet_vip = ipaddress.ip_interface(u'10.200.0.254/24')
        first_host, second_host = self.net.hosts[:2]
        first_host.setIP(str(first_host_ip.ip), prefixLen=24)
        second_host.setIP(str(second_host_ip.ip), prefixLen=24)
        self.add_host_route(first_host, second_host_ip, first_faucet_vip.ip)
        self.add_host_route(second_host, first_host_ip, second_faucet_vip.ip)
        self.one_ipv4_ping(first_host, second_host_ip.ip)
        self.one_ipv4_ping(second_host, first_host_ip.ip)
        self.assertEqual(
            self._ip_neigh(first_host, first_faucet_vip.ip, 4), self.FAUCET_MAC)
        self.assertEqual(
            self._ip_neigh(second_host, second_faucet_vip.ip, 4), self.FAUCET_MAC2)


class FaucetUntaggedIPv6InterVLANRouteTest(FaucetUntaggedTest):

    FAUCET_MAC2 = '0e:00:00:00:00:02'

    CONFIG_GLOBAL = """
vlans:
    100:
        faucet_vips: ["fc00::1:254/64"]
    vlanb:
        vid: 200
        faucet_vips: ["fc01::1:254/64"]
        faucet_mac: "%s"
    vlanc:
        vid: 100
        description: "not used"
routers:
    router-1:
        vlans: [100, vlanb]
""" % FAUCET_MAC2

    CONFIG = """
        arp_neighbor_timeout: 2
        max_resolve_backoff_time: 1
        proactive_learn: True
        interfaces:
            %(port_1)d:
                native_vlan: 100
                description: "b1"
            %(port_2)d:
                native_vlan: vlanb
                description: "b2"
            %(port_3)d:
                native_vlan: vlanb
                description: "b3"
            %(port_4)d:
                native_vlan: vlanb
                description: "b4"
"""

    def test_untagged(self):
        host_pair = self.net.hosts[:2]
        first_host, second_host = host_pair
        first_host_net = ipaddress.ip_interface(u'fc00::1:1/64')
        second_host_net = ipaddress.ip_interface(u'fc01::1:1/64')
        self.add_host_ipv6_address(first_host, first_host_net)
        self.add_host_ipv6_address(second_host, second_host_net)
        self.add_host_route(
            first_host, second_host_net, self.FAUCET_VIPV6.ip)
        self.add_host_route(
            second_host, first_host_net, self.FAUCET_VIPV6_2.ip)
        self.one_ipv6_ping(first_host, second_host_net.ip)
        self.one_ipv6_ping(second_host, first_host_net.ip)


class FaucetUntaggedIPv4PolicyRouteTest(FaucetUntaggedTest):

    CONFIG_GLOBAL = """
vlans:
    100:
        description: "100"
        faucet_vips: ["10.0.0.254/24"]
        acl_in: pbr
    200:
        description: "200"
        faucet_vips: ["10.20.0.254/24"]
        routes:
            - route:
                ip_dst: "10.99.0.0/24"
                ip_gw: "10.20.0.2"
    300:
        description: "300"
        faucet_vips: ["10.30.0.254/24"]
        routes:
            - route:
                ip_dst: "10.99.0.0/24"
                ip_gw: "10.30.0.3"
acls:
    pbr:
        - rule:
            vlan_vid: 100
            dl_type: 0x800
            nw_dst: "10.99.0.2"
            actions:
                allow: 1
                output:
                    swap_vid: 300
        - rule:
            vlan_vid: 100
            dl_type: 0x800
            nw_dst: "10.99.0.0/24"
            actions:
                allow: 1
                output:
                    swap_vid: 200
        - rule:
            actions:
                allow: 1
routers:
    router-100-200:
        vlans: [100, 200]
    router-100-300:
        vlans: [100, 300]
"""
    CONFIG = """
        arp_neighbor_timeout: 2
        max_resolve_backoff_time: 1
        interfaces:
            %(port_1)d:
                native_vlan: 100
                description: "b1"
            %(port_2)d:
                native_vlan: 200
                description: "b2"
            %(port_3)d:
                native_vlan: 300
                description: "b3"
            %(port_4)d:
                native_vlan: 100
                description: "b4"
"""

    def test_untagged(self):
        # 10.99.0.1 is on b2, and 10.99.0.2 is on b3
        # we want to route 10.99.0.0/24 to b2, but we want
        # want to PBR 10.99.0.2/32 to b3.
        first_host_ip = ipaddress.ip_interface(u'10.0.0.1/24')
        first_faucet_vip = ipaddress.ip_interface(u'10.0.0.254/24')
        second_host_ip = ipaddress.ip_interface(u'10.20.0.2/24')
        second_faucet_vip = ipaddress.ip_interface(u'10.20.0.254/24')
        third_host_ip = ipaddress.ip_interface(u'10.30.0.3/24')
        third_faucet_vip = ipaddress.ip_interface(u'10.30.0.254/24')
        first_host, second_host, third_host = self.net.hosts[:3]
        remote_ip = ipaddress.ip_interface(u'10.99.0.1/24')
        remote_ip2 = ipaddress.ip_interface(u'10.99.0.2/24')
        second_host.setIP(str(second_host_ip.ip), prefixLen=24)
        third_host.setIP(str(third_host_ip.ip), prefixLen=24)
        self.host_ipv4_alias(second_host, remote_ip)
        self.host_ipv4_alias(third_host, remote_ip2)
        self.add_host_route(first_host, remote_ip, first_faucet_vip.ip)
        self.add_host_route(second_host, first_host_ip, second_faucet_vip.ip)
        self.add_host_route(third_host, first_host_ip, third_faucet_vip.ip)
        # ensure all nexthops resolved.
        self.one_ipv4_ping(first_host, first_faucet_vip.ip)
        self.one_ipv4_ping(second_host, second_faucet_vip.ip)
        self.one_ipv4_ping(third_host, third_faucet_vip.ip)
        self.wait_for_route_as_flow(
            second_host.MAC(), ipaddress.IPv4Network(u'10.99.0.0/24'), vlan_vid=200)
        self.wait_for_route_as_flow(
            third_host.MAC(), ipaddress.IPv4Network(u'10.99.0.0/24'), vlan_vid=300)
        # verify b1 can reach 10.99.0.1 and .2 on b2 and b3 respectively.
        self.one_ipv4_ping(first_host, remote_ip.ip)
        self.one_ipv4_ping(first_host, remote_ip2.ip)


class FaucetUntaggedMixedIPv4RouteTest(FaucetUntaggedTest):

    CONFIG_GLOBAL = """
vlans:
    100:
        description: "untagged"
        faucet_vips: ["172.16.0.254/24", "10.0.0.254/24"]
"""

    CONFIG = """
        arp_neighbor_timeout: 2
        max_resolve_backoff_time: 1
        interfaces:
            %(port_1)d:
                native_vlan: 100
                description: "b1"
            %(port_2)d:
                native_vlan: 100
                description: "b2"
            %(port_3)d:
                native_vlan: 100
                description: "b3"
            %(port_4)d:
                native_vlan: 100
                description: "b4"
"""

    def test_untagged(self):
        host_pair = self.net.hosts[:2]
        first_host, second_host = host_pair
        first_host_net = ipaddress.ip_interface(u'10.0.0.1/24')
        second_host_net = ipaddress.ip_interface(u'172.16.0.1/24')
        second_host.setIP(str(second_host_net.ip), prefixLen=24)
        self.one_ipv4_ping(first_host, self.FAUCET_VIPV4.ip)
        self.one_ipv4_ping(second_host, self.FAUCET_VIPV4_2.ip)
        self.add_host_route(
            first_host, second_host_net, self.FAUCET_VIPV4.ip)
        self.add_host_route(
            second_host, first_host_net, self.FAUCET_VIPV4_2.ip)
        self.one_ipv4_ping(first_host, second_host_net.ip)
        self.one_ipv4_ping(second_host, first_host_net.ip)


class FaucetUntaggedMixedIPv6RouteTest(FaucetUntaggedTest):

    CONFIG_GLOBAL = """
vlans:
    100:
        description: "untagged"
        faucet_vips: ["fc00::1:254/64", "fc01::1:254/64"]
"""

    CONFIG = """
        arp_neighbor_timeout: 2
        max_resolve_backoff_time: 1
        interfaces:
            %(port_1)d:
                native_vlan: 100
                description: "b1"
            %(port_2)d:
                native_vlan: 100
                description: "b2"
            %(port_3)d:
                native_vlan: 100
                description: "b3"
            %(port_4)d:
                native_vlan: 100
                description: "b4"
"""

    def test_untagged(self):
        host_pair = self.net.hosts[:2]
        first_host, second_host = host_pair
        first_host_net = ipaddress.ip_interface(u'fc00::1:1/64')
        second_host_net = ipaddress.ip_interface(u'fc01::1:1/64')
        self.add_host_ipv6_address(first_host, first_host_net)
        self.one_ipv6_ping(first_host, self.FAUCET_VIPV6.ip)
        self.add_host_ipv6_address(second_host, second_host_net)
        self.one_ipv6_ping(second_host, self.FAUCET_VIPV6_2.ip)
        self.add_host_route(
            first_host, second_host_net, self.FAUCET_VIPV6.ip)
        self.add_host_route(
            second_host, first_host_net, self.FAUCET_VIPV6_2.ip)
        self.one_ipv6_ping(first_host, second_host_net.ip)
        self.one_ipv6_ping(second_host, first_host_net.ip)


class FaucetUntaggedBGPIPv6DefaultRouteTest(FaucetUntaggedTest):

    CONFIG_GLOBAL = """
vlans:
    100:
        description: "untagged"
        faucet_vips: ["fc00::1:254/112"]
        bgp_port: %(bgp_port)d
        bgp_as: 1
        bgp_routerid: "1.1.1.1"
        bgp_neighbor_addresses: ["::1"]
        bgp_neighbor_as: 2
"""

    CONFIG = """
        arp_neighbor_timeout: 2
        max_resolve_backoff_time: 1
        interfaces:
            %(port_1)d:
                native_vlan: 100
                description: "b1"
            %(port_2)d:
                native_vlan: 100
                description: "b2"
            %(port_3)d:
                native_vlan: 100
                description: "b3"
            %(port_4)d:
                native_vlan: 100
                description: "b4"
"""

    exabgp_peer_conf = """
    static {
      route ::/0 next-hop fc00::1:1 local-preference 100;
    }
"""

    exabgp_log = None
    exabgp_err = None

    def pre_start_net(self):
        exabgp_conf = self.get_exabgp_conf('::1', self.exabgp_peer_conf)
        self.exabgp_log, self.exabgp_err = self.start_exabgp(exabgp_conf)

    def test_untagged(self):
        first_host, second_host = self.net.hosts[:2]
        self.add_host_ipv6_address(first_host, 'fc00::1:1/112')
        self.add_host_ipv6_address(second_host, 'fc00::1:2/112')
        first_host_alias_ip = ipaddress.ip_interface(u'fc00::50:1/112')
        first_host_alias_host_ip = ipaddress.ip_interface(
            ipaddress.ip_network(first_host_alias_ip.ip))
        self.add_host_ipv6_address(first_host, first_host_alias_ip)
        self.wait_bgp_up('::1', 100, self.exabgp_log, self.exabgp_err)
        self.assertGreater(
            self.scrape_prometheus_var(
                'bgp_neighbor_routes', {'ipv': '6', 'vlan': '100'}),
            0)
        self.wait_exabgp_sent_updates(self.exabgp_log)
        self.add_host_route(
            second_host, first_host_alias_host_ip, self.FAUCET_VIPV6.ip)
        self.one_ipv6_ping(second_host, first_host_alias_ip.ip)
        self.one_ipv6_controller_ping(first_host)


class FaucetUntaggedBGPIPv6RouteTest(FaucetUntaggedTest):

    CONFIG_GLOBAL = """
vlans:
    100:
        description: "untagged"
        faucet_vips: ["fc00::1:254/112"]
        bgp_port: %(bgp_port)d
        bgp_as: 1
        bgp_routerid: "1.1.1.1"
        bgp_neighbor_addresses: ["::1"]
        bgp_neighbor_as: 2
"""

    CONFIG = """
        arp_neighbor_timeout: 2
        max_resolve_backoff_time: 1
        interfaces:
            %(port_1)d:
                native_vlan: 100
                description: "b1"
            %(port_2)d:
                native_vlan: 100
                description: "b2"
            %(port_3)d:
                native_vlan: 100
                description: "b3"
            %(port_4)d:
                native_vlan: 100
                description: "b4"
"""

    exabgp_peer_conf = """
    static {
      route fc00::10:1/112 next-hop fc00::1:1 local-preference 100;
      route fc00::20:1/112 next-hop fc00::1:2 local-preference 100;
      route fc00::30:1/112 next-hop fc00::1:2 local-preference 100;
      route fc00::40:1/112 next-hop fc00::1:254;
      route fc00::50:1/112 next-hop fc00::2:2;
    }
"""
    exabgp_log = None
    exabgp_err = None

    def pre_start_net(self):
        exabgp_conf = self.get_exabgp_conf('::1', self.exabgp_peer_conf)
        self.exabgp_log, self.exabgp_err = self.start_exabgp(exabgp_conf)

    def test_untagged(self):
        first_host, second_host = self.net.hosts[:2]
        self.wait_bgp_up('::1', 100, self.exabgp_log, self.exabgp_err)
        self.assertGreater(
            self.scrape_prometheus_var(
                'bgp_neighbor_routes', {'ipv': '6', 'vlan': '100'}),
            0)
        self.wait_exabgp_sent_updates(self.exabgp_log)
        self.verify_invalid_bgp_route('fc00::40:1/112 cannot be us')
        self.verify_invalid_bgp_route('fc00::50:1/112 is not a connected network')
        self.verify_ipv6_routing_mesh()
        self.flap_all_switch_ports()
        self.verify_ipv6_routing_mesh()
        for host in first_host, second_host:
            self.one_ipv6_controller_ping(host)


class FaucetUntaggedSameVlanIPv6RouteTest(FaucetUntaggedTest):

    CONFIG_GLOBAL = """
vlans:
    100:
        description: "untagged"
        faucet_vips: ["fc00::10:1/112", "fc00::20:1/112"]
        routes:
            - route:
                ip_dst: "fc00::10:0/112"
                ip_gw: "fc00::10:2"
            - route:
                ip_dst: "fc00::20:0/112"
                ip_gw: "fc00::20:2"
"""

    CONFIG = """
        arp_neighbor_timeout: 2
        max_resolve_backoff_time: 1
        interfaces:
            %(port_1)d:
                native_vlan: 100
                description: "b1"
            %(port_2)d:
                native_vlan: 100
                description: "b2"
            %(port_3)d:
                native_vlan: 100
                description: "b3"
            %(port_4)d:
                native_vlan: 100
                description: "b4"
"""

    def test_untagged(self):
        first_host, second_host = self.net.hosts[:2]
        first_host_ip = ipaddress.ip_interface(u'fc00::10:2/112')
        first_host_ctrl_ip = ipaddress.ip_address(u'fc00::10:1')
        second_host_ip = ipaddress.ip_interface(u'fc00::20:2/112')
        second_host_ctrl_ip = ipaddress.ip_address(u'fc00::20:1')
        self.add_host_ipv6_address(first_host, first_host_ip)
        self.add_host_ipv6_address(second_host, second_host_ip)
        self.add_host_route(
            first_host, second_host_ip, first_host_ctrl_ip)
        self.add_host_route(
            second_host, first_host_ip, second_host_ctrl_ip)
        self.wait_for_route_as_flow(
            first_host.MAC(), first_host_ip.network)
        self.wait_for_route_as_flow(
            second_host.MAC(), second_host_ip.network)
        self.one_ipv6_ping(first_host, second_host_ip.ip)
        self.one_ipv6_ping(first_host, second_host_ctrl_ip)
        self.one_ipv6_ping(second_host, first_host_ip.ip)
        self.one_ipv6_ping(second_host, first_host_ctrl_ip)


class FaucetUntaggedIPv6RouteTest(FaucetUntaggedTest):

    CONFIG_GLOBAL = """
vlans:
    100:
        description: "untagged"
        faucet_vips: ["fc00::1:254/112"]
        bgp_port: %(bgp_port)d
        bgp_as: 1
        bgp_routerid: "1.1.1.1"
        bgp_neighbor_addresses: ["::1"]
        bgp_neighbor_as: 2
        routes:
            - route:
                ip_dst: "fc00::10:0/112"
                ip_gw: "fc00::1:1"
            - route:
                ip_dst: "fc00::20:0/112"
                ip_gw: "fc00::1:2"
            - route:
                ip_dst: "fc00::30:0/112"
                ip_gw: "fc00::1:2"
"""

    CONFIG = """
        arp_neighbor_timeout: 2
        max_resolve_backoff_time: 1
        interfaces:
            %(port_1)d:
                native_vlan: 100
                description: "b1"
            %(port_2)d:
                native_vlan: 100
                description: "b2"
            %(port_3)d:
                native_vlan: 100
                description: "b3"
            %(port_4)d:
                native_vlan: 100
                description: "b4"
"""

    exabgp_log = None
    exabgp_err = None

    def pre_start_net(self):
        exabgp_conf = self.get_exabgp_conf('::1')
        self.exabgp_log, self.exabgp_err = self.start_exabgp(exabgp_conf)

    def test_untagged(self):
        self.verify_ipv6_routing_mesh()
        second_host = self.net.hosts[1]
        self.flap_all_switch_ports()
        self.wait_for_route_as_flow(
            second_host.MAC(), ipaddress.IPv6Network(u'fc00::30:0/112'))
        self.verify_ipv6_routing_mesh()
        self.wait_bgp_up('::1', 100, self.exabgp_log, self.exabgp_err)
        self.assertGreater(
            self.scrape_prometheus_var(
                'bgp_neighbor_routes', {'ipv': '6', 'vlan': '100'}),
            0)
        updates = self.exabgp_updates(self.exabgp_log)
        assert re.search('fc00::1:0/112 next-hop fc00::1:254', updates)
        assert re.search('fc00::10:0/112 next-hop fc00::1:1', updates)
        assert re.search('fc00::20:0/112 next-hop fc00::1:2', updates)
        assert re.search('fc00::30:0/112 next-hop fc00::1:2', updates)


class FaucetTaggedIPv6RouteTest(FaucetTaggedTest):
    """Test basic IPv6 routing without BGP."""

    CONFIG_GLOBAL = """
vlans:
    100:
        description: "tagged"
        faucet_vips: ["fc00::1:254/112"]
        routes:
            - route:
                ip_dst: "fc00::10:0/112"
                ip_gw: "fc00::1:1"
            - route:
                ip_dst: "fc00::20:0/112"
                ip_gw: "fc00::1:2"
"""

    CONFIG = """
        arp_neighbor_timeout: 2
        max_resolve_backoff_time: 1
        interfaces:
            %(port_1)d:
                tagged_vlans: [100]
                description: "b1"
            %(port_2)d:
                tagged_vlans: [100]
                description: "b2"
            %(port_3)d:
                tagged_vlans: [100]
                description: "b3"
            %(port_4)d:
                tagged_vlans: [100]
                description: "b4"
"""

    def test_tagged(self):
        """Test IPv6 routing works."""
        host_pair = self.net.hosts[:2]
        first_host, second_host = host_pair
        first_host_ip = ipaddress.ip_interface(u'fc00::1:1/112')
        second_host_ip = ipaddress.ip_interface(u'fc00::1:2/112')
        first_host_routed_ip = ipaddress.ip_interface(u'fc00::10:1/112')
        second_host_routed_ip = ipaddress.ip_interface(u'fc00::20:1/112')
        for _ in range(5):
            self.verify_ipv6_routing_pair(
                first_host, first_host_ip, first_host_routed_ip,
                second_host, second_host_ip, second_host_routed_ip)
            self.swap_host_macs(first_host, second_host)


class FaucetStringOfDPTest(FaucetTest):

    NUM_HOSTS = 4
    VID = 100
    dpids = None

    def build_net(self, stack=False, n_dps=1,
                  n_tagged=0, tagged_vid=100,
                  n_untagged=0, untagged_vid=100,
                  include=[], include_optional=[], acls={}, acl_in_dp={}):
        """Set up Mininet and Faucet for the given topology."""

        self.dpids = [str(self.rand_dpid()) for _ in range(n_dps)]
        self.dpid = self.dpids[0]
        self.CONFIG = self.get_config(
            self.dpids,
            stack,
            self.hardware,
            self.debug_log_path,
            n_tagged,
            tagged_vid,
            n_untagged,
            untagged_vid,
            include,
            include_optional,
            acls,
            acl_in_dp,
        )
        open(self.faucet_config_path, 'w').write(self.CONFIG)
        self.topo = faucet_mininet_test_topo.FaucetStringOfDPSwitchTopo(
            self.ports_sock,
            dpids=self.dpids,
            n_tagged=n_tagged,
            tagged_vid=tagged_vid,
            n_untagged=n_untagged,
            test_name=self._test_name(),
        )

    def get_config(self, dpids=[], stack=False, hardware=None, ofchannel_log=None,
                   n_tagged=0, tagged_vid=0, n_untagged=0, untagged_vid=0,
                   include=[], include_optional=[], acls={}, acl_in_dp={}):
        """Build a complete Faucet configuration for each datapath, using the given topology."""

        def dp_name(i):
            return 'faucet-%i' % (i + 1)

        def add_vlans(n_tagged, tagged_vid, n_untagged, untagged_vid):
            vlans_config = {}
            if n_untagged:
                vlans_config[untagged_vid] = {
                    'description': 'untagged',
                }

            if ((n_tagged and not n_untagged) or
                    (n_tagged and n_untagged and tagged_vid != untagged_vid)):
                vlans_config[tagged_vid] = {
                    'description': 'tagged',
                }
            return vlans_config

        def add_acl_to_port(name, port, interfaces_config):
            if name in acl_in_dp and port in acl_in_dp[name]:
                interfaces_config[port]['acl_in'] = acl_in_dp[name][port]

        def add_dp_to_dp_ports(dp_config, port, interfaces_config, i,
                               dpid_count, stack, n_tagged, tagged_vid,
                               n_untagged, untagged_vid):
            # Add configuration for the switch-to-switch links
            # (0 for a single switch, 1 for an end switch, 2 for middle switches).
            first_dp = i == 0
            second_dp = i == 1
            last_dp = i == dpid_count - 1
            end_dp = first_dp or last_dp
            num_switch_links = 0
            if dpid_count > 1:
                if end_dp:
                    num_switch_links = 1
                else:
                    num_switch_links = 2

            if stack and first_dp:
                dp_config['stack'] = {
                    'priority': 1
                }

            first_stack_port = port

            for stack_dp_port in range(num_switch_links):
                tagged_vlans = None

                peer_dp = None
                if stack_dp_port == 0:
                    if first_dp:
                        peer_dp = i + 1
                    else:
                        peer_dp = i - 1
                    if first_dp or second_dp:
                        peer_port = first_stack_port
                    else:
                        peer_port = first_stack_port + 1
                else:
                    peer_dp = i + 1
                    peer_port = first_stack_port

                description = 'to %s' % dp_name(peer_dp)

                interfaces_config[port] = {
                    'description': description,
                }

                if stack:
                    interfaces_config[port]['stack'] = {
                        'dp': dp_name(peer_dp),
                        'port': peer_port,
                    }
                else:
                    if n_tagged and n_untagged and n_tagged != n_untagged:
                        tagged_vlans = [tagged_vid, untagged_vid]
                    elif ((n_tagged and not n_untagged) or
                          (n_tagged and n_untagged and tagged_vid == untagged_vid)):
                        tagged_vlans = [tagged_vid]
                    elif n_untagged and not n_tagged:
                        tagged_vlans = [untagged_vid]

                    if tagged_vlans:
                        interfaces_config[port]['tagged_vlans'] = tagged_vlans

                add_acl_to_port(name, port, interfaces_config)
                port += 1

        def add_dp(name, dpid, i, dpid_count, stack,
                   n_tagged, tagged_vid, n_untagged, untagged_vid):
            dpid_ofchannel_log = ofchannel_log + str(i)
            dp_config = {
                'dp_id': int(dpid),
                'hardware': hardware,
                'ofchannel_log': dpid_ofchannel_log,
                'interfaces': {},
            }
            interfaces_config = dp_config['interfaces']

            port = 1
            for _ in range(n_tagged):
                interfaces_config[port] = {
                    'tagged_vlans': [tagged_vid],
                    'description': 'b%i' % port,
                }
                add_acl_to_port(name, port, interfaces_config)
                port += 1

            for _ in range(n_untagged):
                interfaces_config[port] = {
                    'native_vlan': untagged_vid,
                    'description': 'b%i' % port,
                }
                add_acl_to_port(name, port, interfaces_config)
                port += 1

            add_dp_to_dp_ports(
                dp_config, port, interfaces_config, i, dpid_count, stack,
                n_tagged, tagged_vid, n_untagged, untagged_vid)

            return dp_config

        config = {'version': 2}

        if include:
            config['include'] = list(include)

        if include_optional:
            config['include-optional'] = list(include_optional)

        config['vlans'] = add_vlans(
            n_tagged, tagged_vid, n_untagged, untagged_vid)

        config['acls'] = acls.copy()

        dpid_count = len(dpids)
        config['dps'] = {}

        for i, dpid in enumerate(dpids):
            name = dp_name(i)
            config['dps'][name] = add_dp(
                name, dpid, i, dpid_count, stack,
                n_tagged, tagged_vid, n_untagged, untagged_vid)

        return yaml.dump(config, default_flow_style=False)

    def matching_flow_present(self, match, timeout=10, table_id=None,
                              actions=None, match_exact=None):
        """Find the first DP that has a flow that matches match."""
        for dpid in self.dpids:
            if self.matching_flow_present_on_dpid(
                    dpid, match, timeout=timeout,
                    table_id=table_id, actions=actions,
                    match_exact=match_exact):
                return True
        return False

    def eventually_all_reachable(self, retries=3):
        """Allow time for distributed learning to happen."""
        for _ in range(retries):
            loss = self.net.pingAll()
            if loss == 0:
                break
        self.assertEqual(0, loss)


class FaucetStringOfDPUntaggedTest(FaucetStringOfDPTest):

    NUM_DPS = 3

    def setUp(self):
        super(FaucetStringOfDPUntaggedTest, self).setUp()
        self.build_net(
            n_dps=self.NUM_DPS, n_untagged=self.NUM_HOSTS, untagged_vid=self.VID)
        self.start_net()

    def test_untagged(self):
        """All untagged hosts in multi switch topology can reach one another."""
        self.assertEqual(0, self.net.pingAll())


class FaucetStringOfDPTaggedTest(FaucetStringOfDPTest):

    NUM_DPS = 3

    def setUp(self):
        super(FaucetStringOfDPTaggedTest, self).setUp()
        self.build_net(
            n_dps=self.NUM_DPS, n_tagged=self.NUM_HOSTS, tagged_vid=self.VID)
        self.start_net()

    def test_tagged(self):
        """All tagged hosts in multi switch topology can reach one another."""
        self.assertEqual(0, self.net.pingAll())


class FaucetStackStringOfDPTaggedTest(FaucetStringOfDPTest):
    """Test topology of stacked datapaths with tagged hosts."""

    NUM_DPS = 3

    def setUp(self):
        super(FaucetStackStringOfDPTaggedTest, self).setUp()
        self.build_net(
            stack=True,
            n_dps=self.NUM_DPS,
            n_tagged=self.NUM_HOSTS,
            tagged_vid=self.VID)
        self.start_net()

    def test_tagged(self):
        """All tagged hosts in stack topology can reach each other."""
        self.eventually_all_reachable()


class FaucetStackStringOfDPUntaggedTest(FaucetStringOfDPTest):
    """Test topology of stacked datapaths with tagged hosts."""

    NUM_DPS = 2
    NUM_HOSTS = 2

    def setUp(self):
        super(FaucetStackStringOfDPUntaggedTest, self).setUp()
        self.build_net(
            stack=True,
            n_dps=self.NUM_DPS,
            n_untagged=self.NUM_HOSTS,
            untagged_vid=self.VID)
        self.start_net()

    def test_untagged(self):
        """All untagged hosts in stack topology can reach each other."""
        self.eventually_all_reachable()


class FaucetStringOfDPACLOverrideTest(FaucetStringOfDPTest):

    NUM_DPS = 1
    NUM_HOSTS = 2

    # ACL rules which will get overridden.
    ACLS = {
        1: [
            {'rule': {
                'dl_type': int('0x800', 16),
                'nw_proto': 6,
                'tp_dst': 5001,
                'actions': {
                    'allow': 1,
                },
            }},
            {'rule': {
                'dl_type': int('0x800', 16),
                'nw_proto': 6,
                'tp_dst': 5002,
                'actions': {
                    'allow': 0,
                },
            }},
            {'rule': {
                'actions': {
                    'allow': 1,
                },
            }},
        ],
    }

    # ACL rules which get put into an include-optional
    # file, then reloaded into FAUCET.
    ACLS_OVERRIDE = {
        1: [
            {'rule': {
                'dl_type': int('0x800', 16),
                'nw_proto': 6,
                'tp_dst': 5001,
                'actions': {
                    'allow': 0,
                },
            }},
            {'rule': {
                'dl_type': int('0x800', 16),
                'nw_proto': 6,
                'tp_dst': 5002,
                'actions': {
                    'allow': 1,
                },
            }},
            {'rule': {
                'actions': {
                    'allow': 1,
                },
            }},
        ],
    }

    # DP-to-acl_in port mapping.
    ACL_IN_DP = {
        'faucet-1': {
            # Port 1, acl_in = 1
            1: 1,
        },
    }

    def setUp(self):
        super(FaucetStringOfDPACLOverrideTest, self).setUp()
        self.acls_config = os.path.join(self.tmpdir, 'acls.yaml')
        self.build_net(
            n_dps=self.NUM_DPS,
            n_untagged=self.NUM_HOSTS,
            untagged_vid=self.VID,
            include_optional=[self.acls_config],
            acls=self.ACLS,
            acl_in_dp=self.ACL_IN_DP,
        )
        self.start_net()

    def test_port5001_blocked(self):
        """Test that TCP port 5001 is blocked."""
        self.ping_all_when_learned()
        first_host, second_host = self.net.hosts[0:2]
        self.verify_tp_dst_notblocked(5001, first_host, second_host)
        open(self.acls_config, 'w').write(self.get_config(acls=self.ACLS_OVERRIDE))
        self.verify_hup_faucet()
        self.verify_tp_dst_blocked(5001, first_host, second_host)

    def test_port5002_notblocked(self):
        """Test that TCP port 5002 is not blocked."""
        self.ping_all_when_learned()
        first_host, second_host = self.net.hosts[0:2]
        self.verify_tp_dst_blocked(5002, first_host, second_host)
        open(self.acls_config, 'w').write(self.get_config(acls=self.ACLS_OVERRIDE))
        self.verify_hup_faucet()
        self.verify_tp_dst_notblocked(5002, first_host, second_host)


class FaucetGroupTableTest(FaucetUntaggedTest):

    CONFIG = """
        group_table: True
        interfaces:
            %(port_1)d:
                native_vlan: 100
                description: "b1"
            %(port_2)d:
                native_vlan: 100
                description: "b2"
            %(port_3)d:
                native_vlan: 100
                description: "b3"
            %(port_4)d:
                native_vlan: 100
                description: "b4"
"""

    def test_group_exist(self):
        self.assertEqual(
            100,
            self.get_group_id_for_matching_flow(
                {u'dl_vlan': u'100', u'dl_dst': u'ff:ff:ff:ff:ff:ff'},
                table_id=self.FLOOD_TABLE))


class FaucetTaggedGroupTableTest(FaucetTaggedTest):

    CONFIG = """
        group_table: True
        interfaces:
            %(port_1)d:
                tagged_vlans: [100]
                description: "b1"
            %(port_2)d:
                tagged_vlans: [100]
                description: "b2"
            %(port_3)d:
                tagged_vlans: [100]
                description: "b3"
            %(port_4)d:
                tagged_vlans: [100]
                description: "b4"
"""

    def test_group_exist(self):
        self.assertEqual(
            100,
            self.get_group_id_for_matching_flow(
                {u'dl_vlan': u'100', u'dl_dst': u'ff:ff:ff:ff:ff:ff'},
                table_id=self.FLOOD_TABLE))


class FaucetGroupTableUntaggedIPv4RouteTest(FaucetUntaggedTest):

    CONFIG_GLOBAL = """
vlans:
    100:
        description: "untagged"
        faucet_vips: ["10.0.0.254/24"]
        routes:
            - route:
                ip_dst: "10.0.1.0/24"
                ip_gw: "10.0.0.1"
            - route:
                ip_dst: "10.0.2.0/24"
                ip_gw: "10.0.0.2"
            - route:
                ip_dst: "10.0.3.0/24"
                ip_gw: "10.0.0.2"
"""
    CONFIG = """
        arp_neighbor_timeout: 2
        max_resolve_backoff_time: 1
        group_table_routing: True
        interfaces:
            %(port_1)d:
                native_vlan: 100
                description: "b1"
            %(port_2)d:
                native_vlan: 100
                description: "b2"
            %(port_3)d:
                native_vlan: 100
                description: "b3"
            %(port_4)d:
                native_vlan: 100
                description: "b4"
"""

    def test_untagged(self):
        host_pair = self.net.hosts[:2]
        first_host, second_host = host_pair
        first_host_routed_ip = ipaddress.ip_interface(u'10.0.1.1/24')
        second_host_routed_ip = ipaddress.ip_interface(u'10.0.2.1/24')
        self.verify_ipv4_routing(
            first_host, first_host_routed_ip,
            second_host, second_host_routed_ip,
            with_group_table=True)
        self.swap_host_macs(first_host, second_host)
        self.verify_ipv4_routing(
            first_host, first_host_routed_ip,
            second_host, second_host_routed_ip,
            with_group_table=True)


class FaucetGroupUntaggedIPv6RouteTest(FaucetUntaggedTest):

    CONFIG_GLOBAL = """
vlans:
    100:
        description: "untagged"
        faucet_vips: ["fc00::1:254/112"]
        routes:
            - route:
                ip_dst: "fc00::10:0/112"
                ip_gw: "fc00::1:1"
            - route:
                ip_dst: "fc00::20:0/112"
                ip_gw: "fc00::1:2"
            - route:
                ip_dst: "fc00::30:0/112"
                ip_gw: "fc00::1:2"
"""

    CONFIG = """
        arp_neighbor_timeout: 2
        max_resolve_backoff_time: 1
        group_table_routing: True
        interfaces:
            %(port_1)d:
                native_vlan: 100
                description: "b1"
            %(port_2)d:
                native_vlan: 100
                description: "b2"
            %(port_3)d:
                native_vlan: 100
                description: "b3"
            %(port_4)d:
                native_vlan: 100
                description: "b4"
"""

    def test_untagged(self):
        host_pair = self.net.hosts[:2]
        first_host, second_host = host_pair
        first_host_ip = ipaddress.ip_interface(u'fc00::1:1/112')
        second_host_ip = ipaddress.ip_interface(u'fc00::1:2/112')
        first_host_routed_ip = ipaddress.ip_interface(u'fc00::10:1/112')
        second_host_routed_ip = ipaddress.ip_interface(u'fc00::20:1/112')
        self.verify_ipv6_routing_pair(
            first_host, first_host_ip, first_host_routed_ip,
            second_host, second_host_ip, second_host_routed_ip,
            with_group_table=True)
        self.swap_host_macs(first_host, second_host)
        self.verify_ipv6_routing_pair(
            first_host, first_host_ip, first_host_routed_ip,
            second_host, second_host_ip, second_host_routed_ip,
            with_group_table=True)


class FaucetEthSrcMaskTest(FaucetUntaggedTest):
    CONFIG_GLOBAL = """
vlans:
    100:
        description: "untagged"

acls:
    1:
        - rule:
            eth_src: 0e:0d:00:00:00:00/ff:ff:00:00:00:00
            actions:
                allow: 1
        - rule:
            actions:
                allow: 0
"""
    CONFIG = """
        interfaces:
            %(port_1)d:
                native_vlan: 100
                description: "b1"
                acl_in: 1
            %(port_2)d:
                native_vlan: 100
                description: "b2"
            %(port_3)d:
                native_vlan: 100
                description: "b3"
            %(port_4)d:
                native_vlan: 100
                description: "b4"
"""

    def test_untagged(self):
        first_host, second_host = self.net.hosts[0:2]
        first_host.setMAC('0e:0d:00:00:00:99')
        self.assertEqual(0, self.net.ping((first_host, second_host)))
        self.wait_nonzero_packet_count_flow(
            {u'dl_src': u'0e:0d:00:00:00:00/ff:ff:00:00:00:00'},
            table_id=self.PORT_ACL_TABLE)


class FaucetDestRewriteTest(FaucetUntaggedTest):
    CONFIG_GLOBAL = """
vlans:
    100:
        description: "untagged"

acls:
    1:
        - rule:
            dl_dst: "00:00:00:00:00:02"
            actions:
                allow: 1
                output:
                    dl_dst: "00:00:00:00:00:03"
        - rule:
            actions:
                allow: 1
"""
    CONFIG = """
        interfaces:
            %(port_1)d:
                native_vlan: 100
                description: "b1"
                acl_in: 1
            %(port_2)d:
                native_vlan: 100
                description: "b2"
            %(port_3)d:
                native_vlan: 100
                description: "b3"
            %(port_4)d:
                native_vlan: 100
                description: "b4"
"""

    def test_untagged(self):
        first_host, second_host = self.net.hosts[0:2]
        # we expect to see the rewritten mac address.
        tcpdump_filter = ('icmp and ether dst 00:00:00:00:00:03')
        tcpdump_txt = self.tcpdump_helper(
            second_host, tcpdump_filter, [
                lambda: first_host.cmd(
                    'arp -s %s %s' % (second_host.IP(), '00:00:00:00:00:02')),
                lambda: first_host.cmd('ping -c1 %s' % second_host.IP())])
        self.assertTrue(re.search(
            '%s: ICMP echo request' % second_host.IP(), tcpdump_txt))

    def verify_dest_rewrite(self, source_host, overridden_host, rewrite_host, tcpdump_host):
        overridden_host.setMAC('00:00:00:00:00:02')
        rewrite_host.setMAC('00:00:00:00:00:03')
        rewrite_host.cmd('arp -s %s %s' % (overridden_host.IP(), overridden_host.MAC()))
        rewrite_host.cmd('ping -c1 %s' % overridden_host.IP())
        self.wait_until_matching_flow(
            {u'dl_dst': u'00:00:00:00:00:03'},
            table_id=self.ETH_DST_TABLE,
            actions=[u'OUTPUT:%u' % self.port_map['port_3']])
        tcpdump_filter = ('icmp and ether src %s and ether dst %s' % (
            source_host.MAC(), rewrite_host.MAC()))
        tcpdump_txt = self.tcpdump_helper(
            tcpdump_host, tcpdump_filter, [
                lambda: source_host.cmd(
                    'arp -s %s %s' % (rewrite_host.IP(), overridden_host.MAC())),
                # this will fail if no reply
                lambda: self.one_ipv4_ping(
                    source_host, rewrite_host.IP(), require_host_learned=False)])
        # ping from h1 to h2.mac should appear in third host, and not second host, as
        # the acl should rewrite the dst mac.
        self.assertFalse(re.search(
            '%s: ICMP echo request' % rewrite_host.IP(), tcpdump_txt))

    def test_switching(self):
        """Tests that a acl can rewrite the destination mac address,
           and the packet will only go out the port of the new mac.
           (Continues through faucet pipeline)
        """
        source_host, overridden_host, rewrite_host = self.net.hosts[0:3]
        self.verify_dest_rewrite(
            source_host, overridden_host, rewrite_host, overridden_host)


<<<<<<< HEAD
class FaucetAuthenticationTest(FaucetTest):
    """Base class for the authentication tests """

    RUN_GAUGE = False
    pids = {}

    auth_server_port = 0

    max_hosts = 3

    def tearDown(self):
        if self.net is not None:
            host = self.net.hosts[0]
            print "about to kill everything"
            for name, pid in self.pids.iteritems():
                host.cmd('kill ' + str(pid))

            self.net.stop()
        super(FaucetAuthenticationTest, self).tearDown()

    def setup_hosts(self, hosts):
        """Create wpa_supplicant config file for each authenticating host.
        Args:
            hosts (list<mininet.host>): host to create config for.
        """
        i = 0
        for host in hosts:
            username = 'hostuser{}'.format(i)
            password = 'hostpass{}'.format(i)
            i += 1

            wpa_conf = '''ctrl_interface=/var/run/wpa_supplicant
ctrl_interface_group=0
eapol_version=2
ap_scan=0
network={
key_mgmt=IEEE8021X
eap=TTLS MD5
identity="%s"
anonymous_identity="%s"
password="%s"
phase1="auth=MD5"
phase2="auth=PAP password=password"
eapol_flags=0
}''' % (username, username, password)
            host.cmd('''echo '{0}' > {1}/{2}.conf'''.format(wpa_conf, self.tmpdir, host.defaultIntf()))
 
    def get_users(self):
        """Get the hosts that are users (ie not the portal or controller hosts)
        Returns:
            list<mininet.host>
        """
        users = []
        for host in self.net.hosts:
            if host.name.startswith("h"):
                users.append(host)
        return users

    def find_host(self, hostname):
        """Find a host when given the name
        Args:
            hostname (str): name of host to find.
        """
        for host in self.net.hosts:
            if host.name == hostname:
                return host
        return None

    def logoff_dot1x(self, host, intf=None, wait=True):
        if intf is None:
            intf = host.defaultIntf()

        start_reload_count = self.get_configure_count()

        host.cmd('wpa_cli -i %s logoff' % intf)
        if wait:
            time.sleep(5)
            end_reload_count = self.get_configure_count()

            self.assertGreater(end_reload_count, start_reload_count)

    def logon_dot1x(self, host, intf=None, netns=None, wait=True):
        """Log on a host using dot1x
        Args:
            host (mininet.host): host to logon.
            intf (str): interface to logon with. if None uses host.defaultIntf()
        """

        if intf is None:
            intf = host.defaultIntf()

        for direction in ['in', 'out']:
            tcpdump_args = ' '.join((
                '-Q', direction,
                '-s 0',
                '-e',
                '-n',
                '-U',
                '-q',
                '-i %s' % intf,
                '-w %s/%s-%s.cap' % (self.tmpdir, intf, direction),
                '>/dev/null',
                '2>/dev/null',
            ))
            cmd = 'tcpdump %s &' % tcpdump_args
            if netns is None:
                host.cmd(cmd)
            else:
                host.cmdPrint('ip netns exec %s %s' % (netns, cmd))
            self.pids['%s-%s-%s-tcpdump' % (host.name, intf, direction)] = host.lastPid

        start_reload_count = self.get_configure_count()

        cmd = "wpa_supplicant -i{1} -Dwired -c{0}/{1}.conf -f {0}/wpa-{1}.log &".format(self.tmpdir, intf)
        if netns is None:
            host.cmd(cmd)
        else:
            host.cmdPrint('ip netns exec %s %s' %(netns , cmd))
        self.pids['wpa_supplicant-%s-%s' % (host.name, intf)] = host.lastPid

        # TODO make this loop a function so can be used by relogin.
        # TODO also probably add a more specific regex, and to be able to handle different conditions. e.g. authenticating.

        new_status = self.wpa_cli_status(host, intf)
        for i in range(20):
            if new_status == 'CONNECTING':
                if not wait:
                    print('not waiting')
                    break
            elif new_status == 'HELD':
                print('logging attemot failed. trying again')
                host.cmdPrint('wpa_cli -i %s logon' % intf)
            elif 'AUTHENTICATED' != new_status:
                break
            time.sleep(1)
            print('login attempt failed. trying again.')
            new_status = host.cmd('wpa_cli -i %s status' % intf)
            print(new_status)
        background_dhcpcd = ''
        if wait:
            background_dhcpcd = '&'
        cmds = ["ip addr flush %s" % intf, "dhcpcd --timeout 60 %s" % intf]
        for cmd in cmds:
            if netns is None:
                host.cmd(cmd)
            else:
                host.cmdPrint('ip netns exec %s %s' % (netns, cmd))

        host.defaultIntf().updateIP()
        if wait:
            end_reload_count = self.get_configure_count()
            self.assertGreater(end_reload_count, start_reload_count, 'Host: %s. Intf: %s MAC: %s didn\'t cause config reload. wpa_cli status: %s.' % (host, intf, host.MAC(), new_status))

    def wpa_cli_status(self, host, intf=None):
        if intf is None:
            intf = host.defautlIntf()
        status = host.cmd('wpa_cli -i %s status' % intf)
        
        pattern = 'Supplicant PAE state=\S*'
        for l in status.split('\n'):
            match = re.search(pattern, l)
            if match:
                return match.group(0).split('=')[1]


    def relogon_dot1x(self, host, intf=None, wait=True):
        """Log on a host using dot1x that has already logged on once.
        (tcpdump/wpa_supplicant already started, and has an ip address)
        """
        if intf is None:
            intf = host.defaultIntf()
        start_reload_count = self.get_configure_count()
        old_status = host.cmd('wpa_cli -i %s status' % intf)
        host.cmdPrint('wpa_cli -i %s logon > %s/wpa_cli-%s.log 2>&1' % (intf, self.tmpdir, host.name))

        new_status = self.wpa_cli_status(host, intf)
        for i in range(40):
            if new_status == 'CONNECTING':
                if not wait:
                    break
                time.sleep(1)
            elif new_status == 'AUTHENTICATED':
                time.sleep(5)
                break
            elif new_status == 'AUTHENTICATING':
                time.sleep(1)
            else:
                time.sleep(1)
                print('relogin attempt failed. trying again.')
                host.cmdPrint('wpa_cli -i %s logon' % intf)

            new_status = self.wpa_cli_status(host, intf)
            print(new_status)

        print('relogon took %d loops' % i)
        if wait:
            end_reload_count = self.get_configure_count()
            self.assertGreater(end_reload_count, start_reload_count, 'Host: %s. Intf: %s MAC: %s didn\'t cause config reload. wpa_cli status: %s.\nOld Status: %s' % (host, intf, host.MAC(), new_status, old_status))

    def fail_ping_ipv4(self, host, dst, retries=1, intf=None, netns=None):
        """Try to ping to a destination from a host.
        Args:
            host (mininet.host): source host.
            dst (str): destination ip address.
            retries (int): number of attempts.
            intf (str): interface to ping with, if none uses host.defaultIntf()
        """
        for i in range(retries):
            try:
                self.one_ipv4_ping(host, dst, retries=1, require_host_learned=False, intf=intf, netns=netns)
            except AssertionError:
                return
            time.sleep(1)
        self.fail('host %s + interface %s should not be able to ping %s' % (host.name, intf, dst))

    def check_http_connection(self, host, retries=3):
        """Test the http connectivity by wget-ing a webpage on 10.0.0.2
        Args:
            host (mininet.host): source.
            retries (int): number of attempts.
        Returns:
            True if download successful. False otherwise."""
        for _ in range(retries):
            # pylint: disable=no-member
            result = host.cmd("wget --output-document=- --quiet 10.0.0.2:{}/index.txt".format(self.ws_port))
            if re.search("This is a text file on a webserver", result) is not None:
                return True
        return False

    def run_controller(self, host):
        """Starts the authentication controller app.
        Args:
            host (mininet.host): host to start app on (generally the controller)
        """
        print 'Starting Controller ....'
        with open('/faucet-src/tests/config/auth.yaml', 'r') as f:
            httpconfig = f.read()

        config_values = {}
        config_values['tmpdir'] = self.tmpdir
        config_values['promport'] = self.prom_port
        config_values['listenport'] = self.auth_server_port
        config_values['logger_location'] = self.tmpdir + '/auth_app.log'
        config_values['portal'] = self.net.hosts[0].name
        host.cmd('echo "%s" > %s/auth.yaml' % (httpconfig % config_values, self.tmpdir))
        host.cmd('cp -r /faucet-src %s/' % self.tmpdir)


        host.cmd('echo "%s" > %s/base-acls.yaml' % (self.CONFIG_BASE_ACL, self.tmpdir))

        faucet_acl = self.tmpdir + '/faucet-acl.yaml'
        base = self.tmpdir + '/base-acls.yaml'

        host.cmd('python3.5 {0}/faucet-src/faucet/rule_manager.py {1} {2} > {0}/rule_man.log 2> {0}/rule_man.err'.format(self.tmpdir, base, faucet_acl))

        os.kill(self.pids['faucet'], signal.SIGHUP)
        # send signal to faucet here. as we have just generated new acls. and it is already running.

        host.cmd('python3.5 {0}/faucet-src/faucet/auth_app.py --config  {0}/auth.yaml  > {0}/auth_app.txt 2> {0}/auth_app.err &'.format(self.tmpdir))
        print 'authentication controller app started'
        self.pids['auth_server'] = host.lastPid

        tcpdump_args = ' '.join((
            '-s 0',
            '-e',
            '-n',
            '-U',
            '-q',
            '-i %s-eth0' % host.name,
            '-w %s/%s-eth0.cap' % (self.tmpdir, host.name),
            '>/dev/null',
            '2>/dev/null',
        ))
        host.cmd('tcpdump %s &' % tcpdump_args)

        self.pids['tcpdump'] = host.lastPid

        print 'Controller started.'

    def create_hostapd_users_file(self, num_hosts):
        conf = ''
        for i in range(num_hosts):
            conf = '''%s\n"hostuser%d"   MD5     "hostpass%d"''' % (conf, i, i)

        with open('%s/hostapd-d1xf/hostapd/hostapd.eap_user' % self.tmpdir, 'w+') as f:
            f.write(conf)

    def run_hostapd(self, host):
        """Compiles and starts the hostapd process.
        Args:
            host (mininet.host): host to run hostapd on.
        """
        # TODO fix this monstrosity, of compiling the program in the test.

        # TODO fix this hack, (collisions also possible)
        # pylint: disable=no-member

        contr_num = int(self.net.controller.name.split('-')[1]) % 255

        print 'Compiling hostapd ....'
        # create the hostapd config files
        hostapd_config_cmd = ''
        for vlan_id in range(3, 3 + self.max_hosts):
            host.cmd('''echo "interface={0}-eth0.{2}\n
driver=wired\n
logger_stdout=-1\n
logger_stdout_level=0\n
ieee8021x=1\n
eap_reauth_period=3600\n
use_pae_group_addr=0\n
eap_server=1\n
eap_user_file={1}/hostapd-d1xf/hostapd/hostapd.eap_user\n" > {1}/{0}-v{2}-wired.conf'''.format(host.name, self.tmpdir, vlan_id))
            hostapd_config_cmd = hostapd_config_cmd + ' {0}/{1}-v{2}-wired.conf'.format(self.tmpdir, host.name, vlan_id)

            host.cmdPrint('ip link add link {0}-eth0 name {0}-eth0.{1} type vlan id {1}'.format(host.name, vlan_id))
            host.cmd('ip link set {0}-eth0.{1} up'.format(host.name, vlan_id))

        # compile hostapd with the new ip address and port of the authentication controller app.
        host.cmd('cp -r /root/hostapd-d1xf/ {}/hostapd-d1xf'.format(self.tmpdir))
        host.cmd(r'''sed -ie  's/127.0\.0\.1/192\.168\.{0}\.3/g' {1}/hostapd-d1xf/src/eap_server/eap_server.c && \
sed -ie  's/127\.0\.0\.1/192\.168\.{0}\.3/g' {1}/hostapd-d1xf/src/eapol_auth/eapol_auth_sm.c && \
sed -ie 's/8080/{2}/g' {1}/hostapd-d1xf/src/eap_server/eap_server.c && \
sed -ie 's/8080/{2}/g' {1}/hostapd-d1xf/src/eapol_auth/eapol_auth_sm.c && \
sed -ie 's/free(identity)/\/\/free(identity)/g' {1}/hostapd-d1xf/src/eap_server/eap_server.c && \
sed -ie 's/free(identity)/\/\/free(identity)/g' {1}/hostapd-d1xf/src/eapol_auth/eapol_auth_sm.c && \
cd {1}/hostapd-d1xf/hostapd && \
make'''.format(contr_num, self.tmpdir, self.auth_server_port))
        print 'Starting hostapd ....'
        
        self.create_hostapd_users_file(self.max_hosts)       
        
        # start hostapd
        host.cmd('{0}/hostapd-d1xf/hostapd/hostapd -d {1} > {0}/hostapd.out 2>&1 &'.format(self.tmpdir, hostapd_config_cmd))
        self.pids['hostapd'] = host.lastPid

        tcpdump_args = ' '.join((
            '-s 0',
            '-e',
            '-n',
            '-U',
            '-q',
            '-i %s-eth1' % host.name,
            '-w %s/%s-eth1.cap' % (self.tmpdir, host.name),
            '>/dev/null',
            '2>/dev/null',
        ))
        host.cmd('tcpdump %s &' % tcpdump_args)
        self.pids['p1-tcpdump'] = host.lastPid

        tcpdump_args = ' '.join((
            '-s 0',
            '-e',
            '-n',
            '-U',
            '-q',
            '-i %s-eth0' % host.name,
            '-w %s/%s-eth0.cap' % (self.tmpdir, host.name),
            '>/dev/null',
            '2>/dev/null',
        ))
        host.cmd('tcpdump %s &' % tcpdump_args)
        self.pids['p0-tcpdump'] = host.lastPid


        host.cmd('ping -i 0.1 10.0.0.2 &')
        self.pids['p0-ping'] = host.lastPid


    def make_dhcp_config(self, filename, intf, gw, dns):
        """Create configuration file for udhcpd.
        Args:
            filename (str): name of config file.
            intf: interface of server to listen on.
            gw (str): ip address of gateway
            dns (str): ip address of dns server
        """
        dns_template = """
start       10.0.12.10
end     10.0.12.250
option  subnet  255.0.0.0
option  domain  local
option  lease   300  # seconds
"""

        # Create a DHCP configuration file
        config = (
            'interface %s' % intf,
            dns_template,
            'option router %s' % gw,
            'option dns %s' % dns,
            '')
        with open(filename, 'w') as f:
            f.write('\n'.join(config))

    def start_dhcp_server(self, host, gw, dns):
        """Start DHCP server (udhcp) on host with specified DNS server
        Args:
            host (mininet.host): host to run udhcp server on.
            intf: interface of server to listen on.
            gw (str): ip address of gateway
            dns (str): ip address of dns server
        """
        print('* Starting DHCP server on', host, 'at', host.IP(), '\n')
        dhcp_config = '/tmp/%s-udhcpd.conf' % host
        self.make_dhcp_config(dhcp_config, host.defaultIntf(), gw, dns)
        host.cmd('udhcpd -f', dhcp_config,
                 '> %s/%s-dhcp.log 2>&1  &' % (self.tmpdir, host))

        tcpdump_args = ' '.join((
            '-s 0',
            '-e',
            '-n',
            '-U',
            '-q',
            '-i %s-eth0' % host.name,
            '-w %s/%s-eth0.cap' % (self.tmpdir, host.name),
            '>/dev/null',
            '2>/dev/null',
        ))
        host.cmd('tcpdump %s &' % tcpdump_args)
        self.pids['i-tcpdump'] = host.lastPid


    def setup(self):
        super(FaucetAuthenticationTest, self).setUp()


class FaucetAuthenticationSingleSwitchTest(FaucetAuthenticationTest):
    """Base Test class for single switch topology
    """
    ws_port = 0
    clients = []
    N_UNTAGGED = 5
    N_TAGGED = 0
    max_hosts = 3
    CONFIG_GLOBAL = faucet_mininet_test_util.gen_config_global(max_hosts)
    CONFIG_BASE_ACL = faucet_mininet_test_util.gen_base_config(max_hosts)
    CONFIG = faucet_mininet_test_util.gen_config(max_hosts)
    port_map = faucet_mininet_test_util.gen_port_map(N_UNTAGGED + N_TAGGED)

    def setUp(self):
        super(FaucetAuthenticationSingleSwitchTest, self).setUp()
        self.topo = self.topo_class(
            self.ports_sock, dpid=self.dpid, n_tagged=self.N_TAGGED, n_untagged=self.N_UNTAGGED)

        port = 0
        # TODO fix this hack, (hostapd hardcoded portnumber)
        while port <= 9999:
            port, _ = faucet_mininet_test_util.find_free_port(
                self.ports_sock, self._test_name())
       
        # do the base config thing here.
        open(self.tmpdir + '/faucet-acl.yaml', 'w').write(faucet_mininet_test_util.gen_faucet_acl(self.max_hosts) % self.port_map)

        self.auth_server_port = port
        self.start_net()
        self.start_programs()

    def start_programs(self):
        """Start the authentication controller app, hostapd, dhcp server, 'internet' webserver
        """
        # pylint: disable=unbalanced-tuple-unpacking
        portal, interweb = self.net.hosts[:2]
        # pylint: disable=no-member
        last_pid = self.net.controller.lastPid
        # pylint: disable=no-member
        self.net.controller.cmd('echo {} > {}/contr_pid'.format(last_pid, self.tmpdir))
        self.pids['faucet'] = last_pid

        # pylint: disable=no-member
        contr_num = int(self.net.controller.name.split('-')[1]) % 255
        self.assertLess(int(contr_num), 255)
        self.net.addLink(
            portal,
            self.net.controller,
            params1={'ip': '192.168.%s.2/24' % contr_num},
            params2={'ip': '192.168.%s.3/24' % contr_num})

        portal.cmd('ping -c5 192.168.%s.3' % contr_num)
        self.run_controller(self.net.controller)

        interweb.cmd('echo "This is a text file on a webserver" > index.txt')
        self.ws_port, _ = faucet_mininet_test_util.find_free_port(
            self.ports_sock, self._test_name())

        interweb.cmd('python -m SimpleHTTPServer {0} &'.format(self.ws_port))

        self.clients = self.net.hosts[2:]
        self.setup_hosts(self.clients)

        self.start_dhcp_server(interweb, gw='10.0.0.2', dns='8.8.8.8')

        self.run_hostapd(portal)


class FaucetSingleAuthenticationMultiHostDiffPortTest(FaucetAuthenticationSingleSwitchTest):
    """Check if authenticated and unauthenticated users can communicate and of different authentication methods (1x & cp)"""

    def ping_between_hosts(self, users):
        """Ping between the specified host
        Args:
            users (list<mininet.host>): users to ping between.
                0 & 1 should be authenitcated.
                2 should be unauthenticated,
        """
        for user in users:
            user.defaultIntf().updateIP()

        h0 = users[0]
        h1 = users[1]
        h2 = users[2]
        h1_ip = ipaddress.ip_address(unicode(h1.IP()))
        # h2 will not have an ip via dhcp as they are unauthenticated, so give them one.
        h2.setIP('10.0.12.253')
        h2_ip = ipaddress.ip_address(unicode(h2.IP()))
        # ping between the authenticated hosts
        self.one_ipv4_ping(h0, h1_ip)
        self.one_ipv4_ping(h1, '10.0.0.2')

        #ping between an authenticated host and an unauthenticated host
        self.fail_ping_ipv4(h0, h2_ip)
        self.fail_ping_ipv4(h1, h2_ip)

        ploss = self.net.ping(hosts=[users[0], users[2]], timeout='5')
        self.assertAlmostEqual(ploss, 100)


    def test_onlydot1x(self):
        """Only authenticate through dot1x.
        At first h0 will logon (only h0 can ping), then h1 will logon (both can ping), h1 will then logoff (h0 should still be logged on, h1 logged off)"""
        h0 = self.clients[0]
        h1 = self.clients[1]

        self.logon_dot1x(h0)
        self.one_ipv4_ping(h0, '10.0.0.2')

        h1.setIP('10.0.0.10')

        self.fail_ping_ipv4(h1, '10.0.0.2')

        self.logon_dot1x(h1)
        time.sleep(5)
        self.ping_between_hosts(self.clients)

        self.logoff_dot1x(h1)

        self.fail_ping_ipv4(h1, h0.IP())
        self.fail_ping_ipv4(h1, '10.0.0.2')
        self.one_ipv4_ping(h0, '10.0.0.2')


class FaucetSingleAuthenticationMultiHostPerPortTest(FaucetAuthenticationSingleSwitchTest):
    """Config has multiple authenticating hosts on the same port.
    """
    mac_interfaces = {} # {'1': intefcae}
    max_vlan_hosts = 2
    def setUp(self):
        super(FaucetSingleAuthenticationMultiHostPerPortTest, self).setUp()
        h0 = self.clients[0]

        for i in range(self.max_vlan_hosts):
            mac_intf = '%s-mac%u' % (h0.name, i)

            self.mac_interfaces[str(i)] = mac_intf

            self.add_macvlan(h0, mac_intf)
            netns =  mac_intf + 'ns'
            h0.cmd('ip netns add %s' % netns)
            h0.cmd('ip link set %s netns %s' % (mac_intf, netns))

            h0.cmd('ip netns exec %s ip link set %s up' % (netns, mac_intf))

            username = 'hostuser{}'.format(i)
            password = 'hostpass{}'.format(i)

            wpa_conf = '''ctrl_interface=/var/run/wpa_supplicant
    ctrl_interface_group=0
    eapol_version=2
    ap_scan=0
    network={
    key_mgmt=IEEE8021X
    eap=TTLS MD5
    identity="%s"
    anonymous_identity="%s"
    password="%s"
    phase1="auth=MD5"
    phase2="auth=PAP password=password"
    eapol_flags=0
    }''' % (username, username, password)
            h0.cmd('''echo '{0}' > {1}/{2}.conf'''.format(wpa_conf, self.tmpdir, mac_intf))

    def tearDown(self):
        h0 = self.clients[0]

        for mac_intf in list(self.mac_interfaces.values()):
            netns = mac_intf + 'ns'
            h0.cmd('ip netns del %s' % netns)
        super(FaucetSingleAuthenticationMultiHostPerPortTest, self).tearDown()

    def get_macvlan_ip(self, h, intf):
        '''Get the IP address of a macvlan that is in an netns
        '''
        netns = intf + 'ns'
        cmd = "ip addr show dev %s" % intf
        ip_result = h.cmd('ip netns exec %s %s' % (netns, cmd))
        return re.findall('[0-9]+\.[0-9]+\.[0-9]+\.[0-9]+', ip_result)[0]

@unittest.skip('broken.')
class FaucetSingleAuthenticationTwoHostsPerPortTest(FaucetSingleAuthenticationMultiHostPerPortTest):

    max_vlan_hosts = 2

    def test_two_hosts_one_port(self):
        h0 = self.clients[0]
        interweb = self.net.hosts[1]

        self.logon_dot1x(h0)
        self.one_ipv4_ping(h0, interweb.IP())
        result = self.check_http_connection(h0)
        self.assertTrue(result)

        mac_intf = self.mac_interfaces['1']

        self.fail_ping_ipv4(h0, '10.0.0.2', intf=mac_intf)

        self.logon_dot1x(h0, intf=mac_intf)

        self.one_ipv4_ping(h0, interweb.IP(), intf=mac_intf)

        self.logoff_dot1x(h0)
        self.fail_ping_ipv4(h0, '10.0.0.2')

        self.relogon_dot1x(h0)
        self.one_ipv4_ping(h0, interweb.IP())

        self.logoff_dot1x(h0)
        self.fail_ping_ipv4(h0, '10.0.0.2')


class FaucetSingleAuthenticationMultiHostsTest(FaucetAuthenticationSingleSwitchTest):

    def test_multi_hosts_sequential(self):
        """Log X different users on on the different ports sequentially (each should complete before the next starts).
        Then Log them all off. Then back on again.
        """
        interweb = self.net.hosts[1]

        # get each intf going.
        for host in self.clients:
            self.logon_dot1x(host)
            self.one_ipv4_ping(host, interweb.IP(), retries=10)
        print('first logons complete')

        for host in self.clients:
            self.logoff_dot1x(host)
            self.fail_ping_ipv4(host, interweb.IP())
        print('logoffs complete')

        for host in self.clients:
            self.relogon_dot1x(host)
        print('relogons complete')


        passed = False
        for i in range(9):
            try:
                for host in self.clients:
                    print('ping after relogin')
                    self.one_ipv4_ping(host, interweb.IP(), retries=1)
                # if it makes it to here all pings have succeeded.
                passed = True
                break
            except AssertionError as e:
                print(e)
                print('try ping again')
        self.assertTrue(passed)

    def test_multi_hosts_parallel(self):
        """Log X different users on on different ports in parallel.
        Then log them all off, and back on again. Each stage completes before the next.
        """
        interweb = self.net.hosts[1]

        # setup.
        # start tcpdump. (move this from logon to setup host.)
        # start wpa_supplicant

        # log all on.
        for h in self.clients:
            self.logon_dot1x(h, wait=False)
        for h in self.clients:
            h.defaultIntf().updateIP()
            self.one_ipv4_ping(h, interweb.IP(), retries=5)
        # log all off.       
        for h in self.clients:
            self.logoff_dot1x(h, wait=False)
        for h in self.clients:
            self.fail_ping_ipv4(h, interweb.IP(), retries=5)
        # log all back on again
        for h in self.clients:
            self.relogon_dot1x(h, wait=False)
        for h in self.clients:
            h.defaultIntf().updateIP()
            self.one_ipv4_ping(h, interweb.IP(), retries=5)

    def multi_hosts_random_parallel(self):
        """Log X different users on and off randomly on different ports in parallel.
        """
        # How do we check if the host has successfully logged on or not?
        host_status = {}
        for i in range(5):
            for h in self.clients:
                status = self.wpa_cli_status(h)
                r = random.random() 
                if status == 'AUTHENTICATED':
                    # should we logoff?
                    if r <= 0.5:
                        self.logoff_dot1x(h, wait=False)
                        host_status[h.name] = 'logoff'
                elif status == 'LOGOFF':
                    # should we logon?
                    if r <= 0.5:
                        self.relogon_dot1x(h, wait=False)
                        host_status[h.name] = 'logon'
                elif status == 'CONNECTING':
                    pass
                elif status == None:
                    # first time?
                    if r <= 0.5:
                        self.logon_dot1x(h, wait=False)
                        host_status[h.name] = 'logon'
                else:
                    # do not know how to handle the status.
                    self.assertIsNotNone(status)
                    self.assertIsNone(status)
            if i == 1 or i == 3 or i == 4:
                for h in self.clients:
                    # dhcp completed?
                    h.defualtIntf().updateIP()
                    if host_status[h.name] == 'logon':
                        # this in effect gives >5 seconds for the logon to occur
                        self.one_ipv4_ping(h, interweb.IP(), retries=5)
                    elif host_status[h.name] == 'logoff':
                        # this has the effect of giving >5 seconds for logoff to occur.
                        self.fail_ping_ipv4(h, interweb.IP(), retries=5)


class FaucetSingleAuthenticationTenHostsTest(FaucetSingleAuthenticationMultiHostsTest):
    N_UNTAGGED = 12
    max_hosts = N_UNTAGGED - 2

    CONFIG = faucet_mininet_test_util.gen_config(max_hosts)
    CONFIG_GLOBAL = faucet_mininet_test_util.gen_config_global(max_hosts)
    CONFIG_BASE_ACL = faucet_mininet_test_util.gen_base_config(max_hosts)

    port_map = faucet_mininet_test_util.gen_port_map(N_UNTAGGED)


class FaucetSingleAuthenticationTwentyHostsTest(FaucetSingleAuthenticationMultiHostsTest):
    N_UNTAGGED = 22
    max_hosts = N_UNTAGGED - 2

    CONFIG = faucet_mininet_test_util.gen_config(max_hosts)
    CONFIG_GLOBAL = faucet_mininet_test_util.gen_config_global(max_hosts)
    CONFIG_BASE_ACL = faucet_mininet_test_util.gen_base_config(max_hosts)

    port_map = faucet_mininet_test_util.gen_port_map(N_UNTAGGED)


class FaucetSingleAuthentication14HostsTest(FaucetSingleAuthenticationMultiHostsTest):
    N_UNTAGGED = 16
    max_hosts = N_UNTAGGED - 2

    CONFIG = faucet_mininet_test_util.gen_config(max_hosts)
    CONFIG_GLOBAL = faucet_mininet_test_util.gen_config_global(max_hosts)
    CONFIG_BASE_ACL = faucet_mininet_test_util.gen_base_config(max_hosts)

    port_map = faucet_mininet_test_util.gen_port_map(N_UNTAGGED)


class FaucetSingleAuthenticationTenHostsPerPortTest(FaucetSingleAuthenticationMultiHostPerPortTest):

    max_vlan_hosts = 10

    N_UNTAGGED = 12
    max_hosts = N_UNTAGGED - 2

    CONFIG = faucet_mininet_test_util.gen_config(max_hosts)
    CONFIG_GLOBAL = faucet_mininet_test_util.gen_config_global(max_hosts)
    CONFIG_BASE_ACL = faucet_mininet_test_util.gen_base_config(max_hosts)

    port_map = faucet_mininet_test_util.gen_port_map(N_UNTAGGED)


    def test_ten_hosts_one_port_sequential(self):
        """Log 10 different users on on the same port (using macvlans) sequentially (each should complete before the next starts).
        Then Log them all off. Then back on again. This takes a VERY LONG time to complete >15mins. 
        """
        h0 = self.clients[0]
        h1 = self.clients[1]
        h2 = self.clients[2]
        interweb = self.net.hosts[1]
        self.logon_dot1x(h2)
        self.logon_dot1x(h1)
        self.logon_dot1x(h0)

        self.one_ipv4_ping(h0, h1.IP())
        mac_intfs = self.mac_interfaces.values()

        # get each intf going.
        for intf in mac_intfs:
            netns = intf + 'ns'
            self.logon_dot1x(h0, intf=intf, netns=netns)
            macvlan_ip = self.get_macvlan_ip(h0, intf)
            self.assertTrue(macvlan_ip != '')
            self.assertTrue(macvlan_ip is not None)
            self.one_ipv4_ping(h1, macvlan_ip, retries=10)
        print('first logons complete')

        for intf in mac_intfs:
            self.logoff_dot1x(h0, intf=intf)
            macvlan_ip = self.get_macvlan_ip(h0, intf)
            self.fail_ping_ipv4(h0, h2.IP(), intf=intf, netns=intf+'ns')#macvlan_ip)
        print('logoffs complete')
        self.one_ipv4_ping(h0, interweb.IP())

        for intf in mac_intfs[1:]:
            self.relogon_dot1x(h0, intf=intf)
        print('relogons complete')
        self.one_ipv4_ping(h0, interweb.IP())
        print(datetime.now())
        passed = False
        for i in range(9):
            try:
                for intf in mac_intfs[1:]:
                    print('ping after relogin')
                    print(intf)
                    macvlan_ip = self.get_macvlan_ip(h0, intf)
                    print(macvlan_ip)
                    self.one_ipv4_ping(h0, h2.IP(), intf=intf, retries=1, netns=intf+'ns')
                # if it makes it to here all pings have succeeded.
                passed = True
                break
            except AssertionError as e:
                print(e)
                print('try ping again')
        self.assertTrue(passed)


class FaucetSingleAuthenticationNoLogOnTest(FaucetAuthenticationSingleSwitchTest):
    """Check the connectivity when the hosts are not authenticated"""

    def test_nologon(self):
        """Get the users to ping each other before anyone has authenticated
        """
        users = self.clients
        i = 20
        for user in users:
            i = i + 1
            host = user
            tcpdump_args = ' '.join((
                '-s 0',
                '-e',
                '-n',
                '-U',
                '-q',
                '-i %s-eth0' % host.name,
                '-w %s/%s-eth0.cap' % (self.tmpdir, host.name),
                '>/dev/null',
                '2>/dev/null',
            ))
            host.cmd('tcpdump %s &' % tcpdump_args)
            self.pids['i-tcpdump-%s' % host.name] = host.lastPid

            cmd = "ip addr flush {0} && dhcpcd --timeout 5 {0}".format(
                user.defaultIntf())
            user.cmd(cmd)
            # TODO check dhcp did not work.

            # give ip address so ping 'could' work (it won't).
            user.cmd('ip addr add 10.0.0.%d/8 dev %s' % (i, user.defaultIntf()))

        ploss = self.net.ping(hosts=users, timeout='5')
        self.assertAlmostEqual(ploss, 100)


class FaucetSingleAuthenticationDot1XLogonAndLogoffTest(FaucetAuthenticationSingleSwitchTest):
    """Log on using dot1x and log off"""

    def test_logoff(self):
        """Check that the user cannot go on the internet after logoff"""
        h0 = self.clients[0]
        interweb = self.net.hosts[1]

        self.logon_dot1x(h0)
        self.one_ipv4_ping(h0, interweb.IP())
        result = self.check_http_connection(h0)
        self.assertTrue(result)

        self.logoff_dot1x(h0)
        # TODO possibly poll wpa_cli status to check that the status has changed?
        #  instead of a sleep??

        self.fail_ping_ipv4(h0, '10.0.0.2')
        result = self.check_http_connection(h0)
        self.assertFalse(result)

        self.relogon_dot1x(h0)
        self.one_ipv4_ping(h0, interweb.IP())


class FaucetSingleAuthenticationDuplicateLogonsTest(FaucetAuthenticationSingleSwitchTest):
    """Tests various username and MAC address combinations that may or may not result in
    the configuration changing.
    """

    def count_username_and_mac(self, mac, username):
        base = yaml.load(open('%s/base-acls.yaml' % self.tmpdir, 'r'))

        count = 0
        for acl_name, acl in list(base['acls'].items()):
            for obj in acl:
                if isinstance(obj, dict) and 'rule' in obj:
                    # normal faucet rule.
                    for _, rule in list(obj.items()):
                        if '_mac_' in rule and '_name_' in rule:
                            if username == rule['_name_'] and mac == rule['_mac_']:
                                count = count + 1
                elif isinstance(obj, dict):
                    # alias
                    for name, l in list(obj.items()):
                        for r in l:
                            r = r['rule']
                            if '_mac_' in r and '_name_' in r:
                                if username == r['_name_'] and mac == r['_mac_']:
                                    count = count + 1
                elif isinstance(obj, list):
                    for y in obj:
                        if isinstance(y, dict):
                            for _, r in list(y.items()):
                                if '_mac_' in r and '_name_' in r:
                                    if username == r['_name_'] and mac == r['_mac_']:
                                        count = count + 1
                        else:
                            # if change the rule_manager to allow lists of other types change this test. 
                            self.assertFalse(True, 'test doesnt support list of type: %s. value: %s' % (type(y), y))
                elif isinstance(obj, str) and obj == 'authed-rules':
                    print('obj is string')
                    pass
                else:
                    # if change rule_manager to allow other types change this test.
                    self.assertFalse(True, 'test doesnt support rule type: %s. value: %s' % (type(obj),obj))
        return count

    def test_same_username_same_mac_logon_twice_same_port(self):
        """Tests that the same username and the same MAC logging onto the same port
        does not add to the base-config file on the second time.
        """
        h0 = self.clients[0]
        interweb = self.net.hosts[1]

        self.logon_dot1x(h0)
        self.one_ipv4_ping(h0, interweb.IP())
        h0.cmdPrint('ps aux')
        # kill wpa_supplicant so we can attempt to logon again.
        h0.cmdPrint('kill %d' % self.pids['wpa_supplicant-%s-%s' %(h0.name, h0.defaultIntf())])
        time.sleep(3)
        h0.cmdPrint('ps aux')

        with open('%s/base-acls.yaml' % self.tmpdir, 'rw') as f:
            start_base = f.read()
        try:
            self.logon_dot1x(h0)
        except AssertionError:
            print('logon didnt reload config')
            pass
        else:
            self.assertTrue(False, 'logon should have assertion failed due to config being reloaded, when should be same as before (therefore no reload).')

        with open('%s/auth_app.log' % self.tmpdir, 'r') as auth_log:
            matches = re.findall('authenticated', auth_log.read())

            if matches[0] == 'deauthenticated' and matches[1] == 'authenticated' and matches[2] == 'deauthenticated':
                self.assertFalse(True)
        count = self.count_username_and_mac(h0.MAC(), 'hostuser0')
        self.assertEqual(count, 2)

        with open('%s/base-acls.yaml' % self.tmpdir, 'r') as f:
            end_base = f.read()
        self.assertTrue(end_base != '')
        self.assertTrue(end_base != None)
        self.assertTrue(start_base == end_base)

    def test_same_username_same_mac_logon_twice_diff_port(self):
        """Tests that the same username and the same MAC address can logon on the different ports.
        The system is amiguous in that the first port to authenticate may or may not be logged off,
        when the second start the authentication process. TODO need to clarify what correct behavoiur should be.
        """
        h0, h1 = self.clients[0:2]
        interweb = self.net.hosts[1]

        self.logon_dot1x(h0)
        self.one_ipv4_ping(h0, interweb.IP())

        h1.setMAC(h0.MAC())

        h1.cmd('sed -i -e s/hostuser1/hostuser0/g %s/%s.conf' % (self.tmpdir, h1.defaultIntf()))
        h1.cmd('sed -i -e s/hostpass1/hostpass0/g %s/%s.conf' % (self.tmpdir, h1.defaultIntf()))

        self.logon_dot1x(h1)
        self.one_ipv4_ping(h1, interweb.IP())

        # TODO 
        # self.one_ipv4_ping(h0, interweb.IP())
        count = self.count_username_and_mac(h0.MAC(), 'hostuser1')
        self.assertGreaterEqual(count, 2)

    def test_same_username_diff_mac_logon_twice_diff_port(self):
        """Tests that the same username with a different MAC address can logon on different ports.
        """
        h0, h1 = self.clients[0:2]
        interweb = self.net.hosts[1]

        self.logon_dot1x(h0)
        self.one_ipv4_ping(h0, interweb.IP())

        h1.cmd('sed -i -e s/hostuser1/hostuser0/g %s/%s.conf' % (self.tmpdir, h1.defaultIntf()))
        h1.cmd('sed -i -e s/hostpass1/hostpass0/g %s/%s.conf' % (self.tmpdir, h1.defaultIntf()))

        self.logon_dot1x(h1)
        self.one_ipv4_ping(h1, interweb.IP())

        h0_count = self.count_username_and_mac(h0.MAC(), 'hostuser0')
        h1_count = self.count_username_and_mac(h1.MAC(), 'hostuser0')
        self.assertEqual(h0_count, 2)
        self.assertEqual(h1_count, 2)
=======
@unittest.skip('use_idle_timeout unreliable')
class FaucetWithUseIdleTimeoutTest(FaucetUntaggedTest):
    CONFIG_GLOBAL = """
vlans:
    100:
        description: "untagged"
"""
    CONFIG = """
        timeout: 1
        use_idle_timeout: true
        interfaces:
            %(port_1)d:
                native_vlan: 100
                description: "b1"
            %(port_2)d:
                native_vlan: 100
                description: "b2"
            %(port_3)d:
                native_vlan: 100
                description: "b3"
            %(port_4)d:
                native_vlan: 100
                description: "b4"
"""

    def wait_for_host_removed(self, host, in_port, timeout=5):
        for _ in range(timeout):
            if not self.host_learned(host, in_port=in_port, timeout=1):
                return
        self.fail('host %s still learned' % host)

    def wait_for_flowremoved_msg(self, src_mac=None, dst_mac=None, timeout=30):
        pattern = "OFPFlowRemoved"
        mac = None
        if src_mac:
            pattern = "OFPFlowRemoved(.*)'eth_src': '%s'" % src_mac
            mac = src_mac
        if dst_mac:
            pattern = "OFPFlowRemoved(.*)'eth_dst': '%s'" % dst_mac
            mac = dst_mac
        for _ in range(timeout):
            for _, debug_log in self._get_ofchannel_logs():
                if re.search(pattern, open(debug_log).read()):
                    return
            time.sleep(1)
        self.fail('Not received OFPFlowRemoved for host %s' % mac)

    def wait_for_host_log_msg(self, host_mac, msg, timeout=15):
        controller = self._get_controller()
        count = 0
        for _ in range(timeout):
            count = controller.cmd('grep -c "%s %s" %s' % (
                msg, host_mac, self.env['faucet']['FAUCET_LOG']))
            if int(count) != 0:
                break
            time.sleep(1)
        self.assertGreaterEqual(
            int(count), 1, 'log msg "%s" for host %s not found' % (msg, host_mac))

    def test_untagged(self):
        self.ping_all_when_learned()
        first_host, second_host = self.net.hosts[:2]
        self.swap_host_macs(first_host, second_host)
        for host, port in (
                (first_host, self.port_map['port_1']),
                (second_host, self.port_map['port_2'])):
            self.wait_for_flowremoved_msg(src_mac=host.MAC())
            self.require_host_learned(host, in_port=int(port))


@unittest.skip('use_idle_timeout unreliable')
class FaucetWithUseIdleTimeoutRuleExpiredTest(FaucetWithUseIdleTimeoutTest):

    def test_untagged(self):
        """Host that is actively sending should have its dst rule renewed as the
        rule expires. Host that is not sending expires as usual.
        """
        self.ping_all_when_learned()
        first_host, second_host, third_host, fourth_host = self.net.hosts
        self.host_ipv4_alias(first_host, ipaddress.ip_interface(u'10.99.99.1/24'))
        first_host.cmd('arp -s %s %s' % (second_host.IP(), second_host.MAC()))
        first_host.cmd('timeout 120s ping -I 10.99.99.1 %s &' % second_host.IP())
        for host in (second_host, third_host, fourth_host):
            self.host_drop_all_ips(host)
        self.wait_for_host_log_msg(first_host.MAC(), 'refreshing host')
        self.assertTrue(self.host_learned(
            first_host, in_port=int(self.port_map['port_1'])))
        for host, port in (
                (second_host, self.port_map['port_2']),
                (third_host, self.port_map['port_3']),
                (fourth_host, self.port_map['port_4'])):
            self.wait_for_flowremoved_msg(src_mac=host.MAC())
            self.wait_for_host_log_msg(host.MAC(), 'expiring host')
            self.wait_for_host_removed(host, in_port=int(port))
>>>>>>> 117cec4b
<|MERGE_RESOLUTION|>--- conflicted
+++ resolved
@@ -3902,7 +3902,102 @@
             source_host, overridden_host, rewrite_host, overridden_host)
 
 
-<<<<<<< HEAD
+@unittest.skip('use_idle_timeout unreliable')
+class FaucetWithUseIdleTimeoutTest(FaucetUntaggedTest):
+    CONFIG_GLOBAL = """
+vlans:
+    100:
+        description: "untagged"
+"""
+    CONFIG = """
+        timeout: 1
+        use_idle_timeout: true
+        interfaces:
+            %(port_1)d:
+                native_vlan: 100
+                description: "b1"
+            %(port_2)d:
+                native_vlan: 100
+                description: "b2"
+            %(port_3)d:
+                native_vlan: 100
+                description: "b3"
+            %(port_4)d:
+                native_vlan: 100
+                description: "b4"
+"""
+
+    def wait_for_host_removed(self, host, in_port, timeout=5):
+        for _ in range(timeout):
+            if not self.host_learned(host, in_port=in_port, timeout=1):
+                return
+        self.fail('host %s still learned' % host)
+
+    def wait_for_flowremoved_msg(self, src_mac=None, dst_mac=None, timeout=30):
+        pattern = "OFPFlowRemoved"
+        mac = None
+        if src_mac:
+            pattern = "OFPFlowRemoved(.*)'eth_src': '%s'" % src_mac
+            mac = src_mac
+        if dst_mac:
+            pattern = "OFPFlowRemoved(.*)'eth_dst': '%s'" % dst_mac
+            mac = dst_mac
+        for _ in range(timeout):
+            for _, debug_log in self._get_ofchannel_logs():
+                if re.search(pattern, open(debug_log).read()):
+                    return
+            time.sleep(1)
+        self.fail('Not received OFPFlowRemoved for host %s' % mac)
+
+    def wait_for_host_log_msg(self, host_mac, msg, timeout=15):
+        controller = self._get_controller()
+        count = 0
+        for _ in range(timeout):
+            count = controller.cmd('grep -c "%s %s" %s' % (
+                msg, host_mac, self.env['faucet']['FAUCET_LOG']))
+            if int(count) != 0:
+                break
+            time.sleep(1)
+        self.assertGreaterEqual(
+            int(count), 1, 'log msg "%s" for host %s not found' % (msg, host_mac))
+
+    def test_untagged(self):
+        self.ping_all_when_learned()
+        first_host, second_host = self.net.hosts[:2]
+        self.swap_host_macs(first_host, second_host)
+        for host, port in (
+                (first_host, self.port_map['port_1']),
+                (second_host, self.port_map['port_2'])):
+            self.wait_for_flowremoved_msg(src_mac=host.MAC())
+            self.require_host_learned(host, in_port=int(port))
+
+
+@unittest.skip('use_idle_timeout unreliable')
+class FaucetWithUseIdleTimeoutRuleExpiredTest(FaucetWithUseIdleTimeoutTest):
+
+    def test_untagged(self):
+        """Host that is actively sending should have its dst rule renewed as the
+        rule expires. Host that is not sending expires as usual.
+        """
+        self.ping_all_when_learned()
+        first_host, second_host, third_host, fourth_host = self.net.hosts
+        self.host_ipv4_alias(first_host, ipaddress.ip_interface(u'10.99.99.1/24'))
+        first_host.cmd('arp -s %s %s' % (second_host.IP(), second_host.MAC()))
+        first_host.cmd('timeout 120s ping -I 10.99.99.1 %s &' % second_host.IP())
+        for host in (second_host, third_host, fourth_host):
+            self.host_drop_all_ips(host)
+        self.wait_for_host_log_msg(first_host.MAC(), 'refreshing host')
+        self.assertTrue(self.host_learned(
+            first_host, in_port=int(self.port_map['port_1'])))
+        for host, port in (
+                (second_host, self.port_map['port_2']),
+                (third_host, self.port_map['port_3']),
+                (fourth_host, self.port_map['port_4'])):
+            self.wait_for_flowremoved_msg(src_mac=host.MAC())
+            self.wait_for_host_log_msg(host.MAC(), 'expiring host')
+            self.wait_for_host_removed(host, in_port=int(port))
+
+
 class FaucetAuthenticationTest(FaucetTest):
     """Base class for the authentication tests """
 
@@ -4157,8 +4252,9 @@
         base = self.tmpdir + '/base-acls.yaml'
 
         host.cmd('python3.5 {0}/faucet-src/faucet/rule_manager.py {1} {2} > {0}/rule_man.log 2> {0}/rule_man.err'.format(self.tmpdir, base, faucet_acl))
-
-        os.kill(self.pids['faucet'], signal.SIGHUP)
+        pid = int(open(host.pid_file, 'r').read())
+        open('%s/contr_pid' % self.tmpdir, 'w').write(str(pid))
+        os.kill(pid, signal.SIGHUP)
         # send signal to faucet here. as we have just generated new acls. and it is already running.
 
         host.cmd('python3.5 {0}/faucet-src/faucet/auth_app.py --config  {0}/auth.yaml  > {0}/auth_app.txt 2> {0}/auth_app.err &'.format(self.tmpdir))
@@ -4280,9 +4376,9 @@
             dns (str): ip address of dns server
         """
         dns_template = """
-start       10.0.12.10
-end     10.0.12.250
-option  subnet  255.0.0.0
+start       10.0.0.10
+end     10.0.0.250
+option  subnet  255.255.255.0
 option  domain  local
 option  lease   300  # seconds
 """
@@ -4783,7 +4879,7 @@
             # TODO check dhcp did not work.
 
             # give ip address so ping 'could' work (it won't).
-            user.cmd('ip addr add 10.0.0.%d/8 dev %s' % (i, user.defaultIntf()))
+            user.cmd('ip addr add 10.0.0.%d/24 dev %s' % (i, user.defaultIntf()))
 
         ploss = self.net.ping(hosts=users, timeout='5')
         self.assertAlmostEqual(ploss, 100)
@@ -4938,100 +5034,4 @@
         h0_count = self.count_username_and_mac(h0.MAC(), 'hostuser0')
         h1_count = self.count_username_and_mac(h1.MAC(), 'hostuser0')
         self.assertEqual(h0_count, 2)
-        self.assertEqual(h1_count, 2)
-=======
-@unittest.skip('use_idle_timeout unreliable')
-class FaucetWithUseIdleTimeoutTest(FaucetUntaggedTest):
-    CONFIG_GLOBAL = """
-vlans:
-    100:
-        description: "untagged"
-"""
-    CONFIG = """
-        timeout: 1
-        use_idle_timeout: true
-        interfaces:
-            %(port_1)d:
-                native_vlan: 100
-                description: "b1"
-            %(port_2)d:
-                native_vlan: 100
-                description: "b2"
-            %(port_3)d:
-                native_vlan: 100
-                description: "b3"
-            %(port_4)d:
-                native_vlan: 100
-                description: "b4"
-"""
-
-    def wait_for_host_removed(self, host, in_port, timeout=5):
-        for _ in range(timeout):
-            if not self.host_learned(host, in_port=in_port, timeout=1):
-                return
-        self.fail('host %s still learned' % host)
-
-    def wait_for_flowremoved_msg(self, src_mac=None, dst_mac=None, timeout=30):
-        pattern = "OFPFlowRemoved"
-        mac = None
-        if src_mac:
-            pattern = "OFPFlowRemoved(.*)'eth_src': '%s'" % src_mac
-            mac = src_mac
-        if dst_mac:
-            pattern = "OFPFlowRemoved(.*)'eth_dst': '%s'" % dst_mac
-            mac = dst_mac
-        for _ in range(timeout):
-            for _, debug_log in self._get_ofchannel_logs():
-                if re.search(pattern, open(debug_log).read()):
-                    return
-            time.sleep(1)
-        self.fail('Not received OFPFlowRemoved for host %s' % mac)
-
-    def wait_for_host_log_msg(self, host_mac, msg, timeout=15):
-        controller = self._get_controller()
-        count = 0
-        for _ in range(timeout):
-            count = controller.cmd('grep -c "%s %s" %s' % (
-                msg, host_mac, self.env['faucet']['FAUCET_LOG']))
-            if int(count) != 0:
-                break
-            time.sleep(1)
-        self.assertGreaterEqual(
-            int(count), 1, 'log msg "%s" for host %s not found' % (msg, host_mac))
-
-    def test_untagged(self):
-        self.ping_all_when_learned()
-        first_host, second_host = self.net.hosts[:2]
-        self.swap_host_macs(first_host, second_host)
-        for host, port in (
-                (first_host, self.port_map['port_1']),
-                (second_host, self.port_map['port_2'])):
-            self.wait_for_flowremoved_msg(src_mac=host.MAC())
-            self.require_host_learned(host, in_port=int(port))
-
-
-@unittest.skip('use_idle_timeout unreliable')
-class FaucetWithUseIdleTimeoutRuleExpiredTest(FaucetWithUseIdleTimeoutTest):
-
-    def test_untagged(self):
-        """Host that is actively sending should have its dst rule renewed as the
-        rule expires. Host that is not sending expires as usual.
-        """
-        self.ping_all_when_learned()
-        first_host, second_host, third_host, fourth_host = self.net.hosts
-        self.host_ipv4_alias(first_host, ipaddress.ip_interface(u'10.99.99.1/24'))
-        first_host.cmd('arp -s %s %s' % (second_host.IP(), second_host.MAC()))
-        first_host.cmd('timeout 120s ping -I 10.99.99.1 %s &' % second_host.IP())
-        for host in (second_host, third_host, fourth_host):
-            self.host_drop_all_ips(host)
-        self.wait_for_host_log_msg(first_host.MAC(), 'refreshing host')
-        self.assertTrue(self.host_learned(
-            first_host, in_port=int(self.port_map['port_1'])))
-        for host, port in (
-                (second_host, self.port_map['port_2']),
-                (third_host, self.port_map['port_3']),
-                (fourth_host, self.port_map['port_4'])):
-            self.wait_for_flowremoved_msg(src_mac=host.MAC())
-            self.wait_for_host_log_msg(host.MAC(), 'expiring host')
-            self.wait_for_host_removed(host, in_port=int(port))
->>>>>>> 117cec4b
+        self.assertEqual(h1_count, 2)