--- conflicted
+++ resolved
@@ -7,11 +7,8 @@
 import os
 import re
 import shutil
-<<<<<<< HEAD
 import signal
-=======
 import socket
->>>>>>> 45dd95ab
 import threading
 import time
 import unittest
@@ -3903,7 +3900,103 @@
             source_host, overridden_host, rewrite_host, overridden_host)
 
 
-<<<<<<< HEAD
+@unittest.skip('use_idle_timeout unreliable')
+class FaucetWithUseIdleTimeoutTest(FaucetUntaggedTest):
+    CONFIG_GLOBAL = """
+vlans:
+    100:
+        description: "untagged"
+
+"""
+    CONFIG = """
+        timeout: 1
+        use_idle_timeout: true
+        interfaces:
+            %(port_1)d:
+                native_vlan: 100
+                description: "b1"
+            %(port_2)d:
+                native_vlan: 100
+                description: "b2"
+            %(port_3)d:
+                native_vlan: 100
+                description: "b3"
+            %(port_4)d:
+                native_vlan: 100
+                description: "b4"
+"""
+
+    def wait_for_host_removed(self, host, in_port, timeout=5):
+        for _ in range(timeout):
+            if not self.host_learned(host, in_port=in_port, timeout=1):
+                return
+        self.fail('host %s still learned' % host)
+
+    def wait_for_flowremoved_msg(self, src_mac=None, dst_mac=None, timeout=30):
+        pattern = "OFPFlowRemoved"
+        mac = None
+        if src_mac:
+            pattern = "OFPFlowRemoved(.*)'eth_src': '%s'" % src_mac
+            mac = src_mac
+        if dst_mac:
+            pattern = "OFPFlowRemoved(.*)'eth_dst': '%s'" % dst_mac
+            mac = dst_mac
+        for _ in range(timeout):
+            for _, debug_log in self._get_ofchannel_logs():
+                if re.search(pattern, open(debug_log).read()):
+                    return
+            time.sleep(1)
+        self.fail('Not received OFPFlowRemoved for host %s' % mac)
+
+    def wait_for_host_log_msg(self, host_mac, msg, timeout=15):
+        controller = self._get_controller()
+        count = 0
+        for _ in range(timeout):
+            count = controller.cmd('grep -c "%s %s" %s' % (
+                msg, host_mac, self.env['faucet']['FAUCET_LOG']))
+            if int(count) != 0:
+                break
+            time.sleep(1)
+        self.assertGreaterEqual(
+            int(count), 1, 'log msg "%s" for host %s not found' % (msg, host_mac))
+
+    def test_untagged(self):
+        self.ping_all_when_learned()
+        first_host, second_host = self.net.hosts[:2]
+        self.swap_host_macs(first_host, second_host)
+        for host, port in (
+                (first_host, self.port_map['port_1']),
+                (second_host, self.port_map['port_2'])):
+            self.wait_for_flowremoved_msg(src_mac=host.MAC())
+            self.require_host_learned(host, in_port=int(port))
+
+
+@unittest.skip('use_idle_timeout unreliable')
+class FaucetWithUseIdleTimeoutRuleExpiredTest(FaucetWithUseIdleTimeoutTest):
+
+    def test_untagged(self):
+        """Host that is actively sending should have its dst rule renewed as the
+        rule expires. Host that is not sending expires as usual.
+        """
+        self.ping_all_when_learned()
+        first_host, second_host, third_host, fourth_host = self.net.hosts
+        self.host_ipv4_alias(first_host, ipaddress.ip_interface(u'10.99.99.1/24'))
+        first_host.cmd('arp -s %s %s' % (second_host.IP(), second_host.MAC()))
+        first_host.cmd('timeout 120s ping -I 10.99.99.1 %s &' % second_host.IP())
+        for host in (second_host, third_host, fourth_host):
+            self.host_drop_all_ips(host)
+        self.wait_for_host_log_msg(first_host.MAC(), 'refreshing host')
+        self.assertTrue(self.host_learned(
+            first_host, in_port=int(self.port_map['port_1'])))
+        for host, port in (
+                (second_host, self.port_map['port_2']),
+                (third_host, self.port_map['port_3']),
+                (fourth_host, self.port_map['port_4'])):
+            self.wait_for_flowremoved_msg(src_mac=host.MAC())
+            self.wait_for_host_log_msg(host.MAC(), 'expiring host')
+            self.wait_for_host_removed(host, in_port=int(port))
+
+
 class FaucetAuthenticationTest(FaucetTest):
     """Base class for the authentication tests """
 
@@ -4088,7 +4181,8 @@
 
         host.cmd('python3.5 {0}/faucet-src/faucet/rule_manager.py {1} {2} > {0}/rule_man.log 2> {0}/rule_man.err'.format(self.tmpdir, base, faucet_acl))
 
-        os.kill(self.pids['faucet'], signal.SIGHUP)
+        pid = int(open(host.pid_file, 'r').read())
+        os.kill(pid, signal.SIGHUP)
         # send signal to faucet here. as we have just generated new acls. and it is already running.
 
         host.cmd('python3.5 {0}/faucet-src/faucet/auth_app.py --config  {0}/auth.yaml  > {0}/auth_app.txt 2> {0}/auth_app.err &'.format(self.tmpdir))
@@ -4137,8 +4231,8 @@
 
         # compile hostapd with the new ip address and port of the authentication controller app.
         host.cmd('cp -r /root/hostapd-d1xf/ {}/hostapd-d1xf'.format(self.tmpdir))
-        host.cmd(r'''sed -ie  's/10\.0\.0\.2/192\.168\.{0}\.3/g' {1}/hostapd-d1xf/src/eap_server/eap_server.c && \
-sed -ie  's/10\.0\.0\.2/192\.168\.{0}\.3/g' {1}/hostapd-d1xf/src/eapol_auth/eapol_auth_sm.c && \
+        host.cmd(r'''sed -ie  's/127\.0\.0\.1/192\.168\.{0}\.3/g' {1}/hostapd-d1xf/src/eap_server/eap_server.c && \
+sed -ie  's/127\.0\.0\.1/192\.168\.{0}\.3/g' {1}/hostapd-d1xf/src/eapol_auth/eapol_auth_sm.c && \
 sed -ie 's/8080/{2}/g' {1}/hostapd-d1xf/src/eap_server/eap_server.c && \
 sed -ie 's/8080/{2}/g' {1}/hostapd-d1xf/src/eapol_auth/eapol_auth_sm.c && \
 cd {1}/hostapd-d1xf/hostapd && \
@@ -4154,13 +4248,13 @@
             '-n',
             '-U',
             '-q',
-            '-i %s-eth1' % host.name,
-            '-w %s/%s-eth1.cap' % (self.tmpdir, host.name),
+            '-i %s-eth1' % portal.name,
+            '-w %s/%s-eth1.cap' % (self.tmpdir, portal.name),
             '>/dev/null',
             '2>/dev/null',
         ))
-        host.cmd('tcpdump %s &' % tcpdump_args)
-        self.pids['p1-tcpdump'] = host.lastPid
+        portal.cmd('tcpdump %s &' % tcpdump_args)
+        self.pids['p1-tcpdump'] = portal.lastPid
 
         tcpdump_args = ' '.join((
             '-s 0',
@@ -4185,9 +4279,9 @@
             dns (str): ip address of dns server
         """
         dns_template = """
-start       10.0.12.10
-end     10.0.12.250
-option  subnet  255.0.0.0
+start       10.0.0.20
+end     10.0.0.250
+option  subnet  255.255.255.0
 option  domain  local
 option  lease   300  # seconds
 """
@@ -4240,17 +4334,14 @@
     """
     ws_port = 0
     clients = []
-=======
-@unittest.skip('use_idle_timeout unreliable')
-class FaucetWithUseIdleTimeoutTest(FaucetUntaggedTest):
->>>>>>> 45dd95ab
+
     CONFIG_GLOBAL = """
 vlans:
     100:
         description: "untagged"
-<<<<<<< HEAD
+
 include:
-    - %(tmpdir)s/faucet-acl.yaml
+    - {tmpdir}/faucet-acl.yaml
 """
 
     CONFIG_BASE_ACL = """
@@ -4290,7 +4381,6 @@
         - *_redirect_all
 """
 
-
     CONFIG = """
         interfaces:
             %(port_1)d:
@@ -4312,8 +4402,23 @@
                 native_vlan: 100
                 acl_in: port_faucet-1_%(port_5)d
 """
+    ACL_CONFIG = """acls:
+    port_faucet-1_%(port_3)d:
+        - rule:
+            actions:
+                allow: 0
+    port_faucet-1_%(port_4)d:
+        - rule:
+            actions:
+                allow: 0
+    port_faucet-1_%(port_5)d:
+        - rule:
+            actions:
+                allow: 0"""
+
     def setUp(self):
         super(FaucetAuthenticationSingleSwitchTest, self).setUp()
+       
         self.topo = self.topo_class(
             self.ports_sock, dpid=self.dpid, n_tagged=0, n_untagged=5)
 
@@ -4323,13 +4428,6 @@
             port, _ = faucet_mininet_test_util.find_free_port(
                 self.ports_sock, self._test_name())
        
-        # do the base config thing here.
-        open(self.tmpdir + '/faucet-acl.yaml', 'w').write("""acls:
-    port_faucet-1_%(port_3)d:
-    port_faucet-1_%(port_4)d:
-    port_faucet-1_%(port_5)d:
-        """ % self.port_map)
-
         self.auth_server_port = port
         self.start_net()
         self.start_programs()
@@ -4340,10 +4438,8 @@
         # pylint: disable=unbalanced-tuple-unpacking
         portal, interweb, h0, h1, h2 = self.net.hosts
         # pylint: disable=no-member
-        last_pid = self.net.controller.lastPid
-        # pylint: disable=no-member
-        self.net.controller.cmd('echo {} > {}/contr_pid'.format(last_pid, self.tmpdir))
-        self.pids['faucet'] = last_pid
+        pid = int(open(self.net.controller.pid_file, 'r').read())
+        self.net.controller.cmd('echo {} > {}/contr_pid'.format(pid, self.tmpdir))
 
         # pylint: disable=no-member
         contr_num = int(self.net.controller.name.split('-')[1]) % 255
@@ -4353,8 +4449,7 @@
             self.net.controller,
             params1={'ip': '192.168.%s.2/24' % contr_num},
             params2={'ip': '192.168.%s.3/24' % contr_num})
-
-        portal.cmd('ping -c5 192.168.%s.3' % contr_num)
+        self.one_ipv4_ping(portal, '192.168.%s.3' % contr_num, intf=('%s-eth1' % portal.name))
         self.run_controller(self.net.controller)
 
         interweb.cmd('echo "This is a text file on a webserver" > index.txt')
@@ -4513,7 +4608,7 @@
             # TODO check dhcp did not work.
 
             # give ip address so ping 'could' work (it won't).
-            user.cmd('ip addr add 10.0.0.%d/8 dev %s' % (i, user.defaultIntf()))
+            user.cmd('ip addr add 10.0.0.%d/24 dev %s' % (i, user.defaultIntf()))
 
         ploss = self.net.ping(hosts=users, timeout='5')
         self.assertAlmostEqual(ploss, 100)
@@ -4539,93 +4634,3 @@
         self.fail_ping_ipv4(h0, '10.0.0.2')
         result = self.check_http_connection(h0)
         self.assertFalse(result)
-=======
-"""
-    CONFIG = """
-        timeout: 1
-        use_idle_timeout: true
-        interfaces:
-            %(port_1)d:
-                native_vlan: 100
-                description: "b1"
-            %(port_2)d:
-                native_vlan: 100
-                description: "b2"
-            %(port_3)d:
-                native_vlan: 100
-                description: "b3"
-            %(port_4)d:
-                native_vlan: 100
-                description: "b4"
-"""
-
-    def wait_for_host_removed(self, host, in_port, timeout=5):
-        for _ in range(timeout):
-            if not self.host_learned(host, in_port=in_port, timeout=1):
-                return
-        self.fail('host %s still learned' % host)
-
-    def wait_for_flowremoved_msg(self, src_mac=None, dst_mac=None, timeout=30):
-        pattern = "OFPFlowRemoved"
-        mac = None
-        if src_mac:
-            pattern = "OFPFlowRemoved(.*)'eth_src': '%s'" % src_mac
-            mac = src_mac
-        if dst_mac:
-            pattern = "OFPFlowRemoved(.*)'eth_dst': '%s'" % dst_mac
-            mac = dst_mac
-        for _ in range(timeout):
-            for _, debug_log in self._get_ofchannel_logs():
-                if re.search(pattern, open(debug_log).read()):
-                    return
-            time.sleep(1)
-        self.fail('Not received OFPFlowRemoved for host %s' % mac)
-
-    def wait_for_host_log_msg(self, host_mac, msg, timeout=15):
-        controller = self._get_controller()
-        count = 0
-        for _ in range(timeout):
-            count = controller.cmd('grep -c "%s %s" %s' % (
-                msg, host_mac, self.env['faucet']['FAUCET_LOG']))
-            if int(count) != 0:
-                break
-            time.sleep(1)
-        self.assertGreaterEqual(
-            int(count), 1, 'log msg "%s" for host %s not found' % (msg, host_mac))
-
-    def test_untagged(self):
-        self.ping_all_when_learned()
-        first_host, second_host = self.net.hosts[:2]
-        self.swap_host_macs(first_host, second_host)
-        for host, port in (
-                (first_host, self.port_map['port_1']),
-                (second_host, self.port_map['port_2'])):
-            self.wait_for_flowremoved_msg(src_mac=host.MAC())
-            self.require_host_learned(host, in_port=int(port))
-
-
-@unittest.skip('use_idle_timeout unreliable')
-class FaucetWithUseIdleTimeoutRuleExpiredTest(FaucetWithUseIdleTimeoutTest):
-
-    def test_untagged(self):
-        """Host that is actively sending should have its dst rule renewed as the
-        rule expires. Host that is not sending expires as usual.
-        """
-        self.ping_all_when_learned()
-        first_host, second_host, third_host, fourth_host = self.net.hosts
-        self.host_ipv4_alias(first_host, ipaddress.ip_interface(u'10.99.99.1/24'))
-        first_host.cmd('arp -s %s %s' % (second_host.IP(), second_host.MAC()))
-        first_host.cmd('timeout 120s ping -I 10.99.99.1 %s &' % second_host.IP())
-        for host in (second_host, third_host, fourth_host):
-            self.host_drop_all_ips(host)
-        self.wait_for_host_log_msg(first_host.MAC(), 'refreshing host')
-        self.assertTrue(self.host_learned(
-            first_host, in_port=int(self.port_map['port_1'])))
-        for host, port in (
-                (second_host, self.port_map['port_2']),
-                (third_host, self.port_map['port_3']),
-                (fourth_host, self.port_map['port_4'])):
-            self.wait_for_flowremoved_msg(src_mac=host.MAC())
-            self.wait_for_host_log_msg(host.MAC(), 'expiring host')
-            self.wait_for_host_removed(host, in_port=int(port))
->>>>>>> 45dd95ab
