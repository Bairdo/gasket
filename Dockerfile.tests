--- conflicted
+++ resolved
@@ -25,11 +25,8 @@
     apt-transport-https \
     bc \
     build-essential \
-<<<<<<< HEAD
+    curl \
     dhcpcd5 \
-=======
-    curl \
->>>>>>> e5235b84
     fping \
     gcc \
     git \
@@ -41,21 +38,15 @@
     libpython2.7-dev \
     libpython3-dev \
     libssl-dev \
-<<<<<<< HEAD
-=======
     libtool \
->>>>>>> e5235b84
     libyaml-dev \
     lsof \
     netcat \
     ndisc6 \
     net-tools \
     netcat-openbsd \
-<<<<<<< HEAD
     openssl \
-=======
     openvswitch-common \
->>>>>>> e5235b84
     parallel \
     patch \
     psmisc \
@@ -85,17 +76,8 @@
 
 ### slim down mininet dependencies (to avoid installing X11)
 RUN \
-<<<<<<< HEAD
-  git clone https://github.com/Bairdo/hostapd-d1xf.git && \
-  cd hostapd-d1xf/hostapd && \
-  git checkout hostapd-master && \
-  make && make install
-
-RUN \
-=======
   ./setupproxy.sh && \
   $AG update && \
->>>>>>> e5235b84
   cd mininet && git checkout 2.2.2 && cd .. && \
   perl -pi -e "s/setup.py/${SETUPQ}/g" mininet/Makefile && \
   perl -pi -e "s/apt-get/${AG}/g" mininet/util/install.sh && \
@@ -113,6 +95,15 @@
   ./boot.sh && ./configure --enable-silent-rules && make -s install && \
   cd .. && \
   rm -rf openvswitch-$OVSV*
+
+
+RUN \
+  ./setupproxy.sh && \
+  $AG update && \
+  git clone https://github.com/Bairdo/hostapd-d1xf.git && \
+  cd hostapd-d1xf/hostapd && \
+  git checkout hostapd-master && \
+  make && make install
 
 
 RUN \
