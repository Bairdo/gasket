FROM osrg/ryu

ENV DEBIAN_FRONTEND=noninteractive

RUN \
  apt-get update && \
  apt-get install -qy --no-install-recommends software-properties-common && \
  add-apt-repository ppa:saiarcot895/myppa && \
  apt-get update && \
  echo debconf apt-fast/maxdownloads string 16 | debconf-set-selections && \
  echo debconf apt-fast/dlflag boolean true | debconf-set-selections && \
  echo debconf apt-fast/aptmanager string apt-get | debconf-set-selections && \
  apt-get -yq install apt-fast

RUN \
  apt-fast install -qy --no-install-recommends \
    bc \
    build-essential \
    dhcpcd5 \
    fping \
    gcc \
    git \
    influxdb \
    iperf \
    iputils-ping \
    ladvd \
    libcurl4-gnutls-dev \
    libpython2.7-dev \
    libpython3-dev \
    libssl-dev \
    libyaml-dev \
    lsof \
    ndisc6 \
    net-tools \
    netcat-openbsd \
<<<<<<< HEAD
    openssl \
=======
    parallel \
>>>>>>> 45dd95ab
    psmisc \
    python-pip \
    python3-pip \
    sudo \
    tcpdump \
<<<<<<< HEAD
    udhcpd \
    vlan \
    wpasupplicant

RUN \
  git clone https://github.com/Bairdo/hostapd-d1xf.git && \
  cd hostapd-d1xf/hostapd && \
  git checkout Bairdo-patch-1 && \
  printf '"user"          MD5     "password"\n\
"host110user"   MD5     "host110pass"\n\
"host111user"   MD5     "host111pass"\n\
"host112user"   MD5     "host112pass"\n\
"host113user"   MD5     "host113pass"\n\
"host114user"   MD5     "host114pass"\n' > hostapd.eap_user

RUN \
  git clone -b 2.2.2 https://github.com/mininet/mininet && \
  apt-get update && \
  mininet/util/install.sh -nfv && \
  apt-get purge -qy pylint
=======
    tshark \
    vlan \
    wpasupplicant

###
### TODO: pytype may be slightly stale due to Docker caching.
### Specify versions as we do for mininet if possible.
###
>>>>>>> 45dd95ab

RUN \
  git config --global url.https://github.com/.insteadOf git://github.com/ && \
  /bin/echo -e "https://github.com/mininet/mininet\nhttps://github.com/google/pytype.git" |parallel --bar git clone

RUN \
  cd mininet && git checkout 2.2.2 && cd .. && \
  perl -pi -e "s/apt-get/apt-fast/g" mininet/util/install.sh && \
  mininet/util/install.sh -nfv

RUN \
  apt-fast purge -qy pylint && \
  pip install --upgrade pip && \
  pip install setuptools wheel virtualenv --upgrade && \
  pip install multiprocessing && \
  pip install scapy==2.3.2 && \
  pip3 install setuptools wheel virtualenv --upgrade

RUN \
  cd pytype && git submodule init && git submodule update && python2 setup.py install && cd ..

###
### To maximize Docker caching, try to keep invariant dependencies above this line.
###

COPY ./ /faucet-src/

RUN \
  pip install -r /faucet-src/test-requirements.txt && \
  pip3 install -r /faucet-src/requirements.txt && \
  pip3 install -r /faucet-src/test-requirements.txt && \
  pip3 install /faucet-src

CMD ["/faucet-src/docker/runtests.sh"]<|MERGE_RESOLUTION|>--- conflicted
+++ resolved
@@ -33,20 +33,22 @@
     ndisc6 \
     net-tools \
     netcat-openbsd \
-<<<<<<< HEAD
     openssl \
-=======
     parallel \
->>>>>>> 45dd95ab
     psmisc \
     python-pip \
     python3-pip \
     sudo \
     tcpdump \
-<<<<<<< HEAD
+    tshark \
     udhcpd \
     vlan \
     wpasupplicant
+
+###
+### TODO: pytype may be slightly stale due to Docker caching.
+### Specify versions as we do for mininet if possible.
+###
 
 RUN \
   git clone https://github.com/Bairdo/hostapd-d1xf.git && \
@@ -58,22 +60,6 @@
 "host112user"   MD5     "host112pass"\n\
 "host113user"   MD5     "host113pass"\n\
 "host114user"   MD5     "host114pass"\n' > hostapd.eap_user
-
-RUN \
-  git clone -b 2.2.2 https://github.com/mininet/mininet && \
-  apt-get update && \
-  mininet/util/install.sh -nfv && \
-  apt-get purge -qy pylint
-=======
-    tshark \
-    vlan \
-    wpasupplicant
-
-###
-### TODO: pytype may be slightly stale due to Docker caching.
-### Specify versions as we do for mininet if possible.
-###
->>>>>>> 45dd95ab
 
 RUN \
   git config --global url.https://github.com/.insteadOf git://github.com/ && \
