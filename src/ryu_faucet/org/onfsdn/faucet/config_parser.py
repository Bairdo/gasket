# Copyright (C) 2015 Brad Cowie, Christopher Lorier and Joe Stringer.
# Copyright (C) 2015 Research and Education Advanced Network New Zealand Ltd.
#
# Licensed under the Apache License, Version 2.0 (the "License");
# you may not use this file except in compliance with the License.
# You may obtain a copy of the License at
#
#    http://www.apache.org/licenses/LICENSE-2.0
#
# Unless required by applicable law or agreed to in writing, software
# distributed under the License is distributed on an "AS IS" BASIS,
# WITHOUT WARRANTIES OR CONDITIONS OF ANY KIND, either express or implied.
# See the License for the specific language governing permissions and
# limitations under the License.

import hashlib
import logging
import os
import yaml

from dp import DP
from port import Port
from vlan import VLAN
from watcher_conf import WatcherConf

def get_logger(logname):
    return logging.getLogger(logname + '.config')

def read_config(config_file, logname):
    logger = get_logger(logname)
    try:
        with open(config_file, 'r') as stream:
            conf = yaml.safe_load(stream)
    except yaml.YAMLError as ex:
        logger.error('Error in file %s (%s)', config_file, str(ex))
        return None
    return conf


def dp_parser(config_file, logname):
    logger = get_logger(logname)
    conf = read_config(config_file, logname)
    if conf is None:
        return None

    version = conf.pop('version', 1)

    if version == 1:
        return _dp_parser_v1(conf, config_file, logname)
    elif version == 2:
        return _dp_parser_v2(conf, config_file, logname)
    else:
        logger.error('unsupported config version number %s', version)
        return None

def port_parser(dp_id, p_identifier, port_conf, vlans):
    port = Port(p_identifier, port_conf)

    if port.mirror is not None:
        # ignore other config
        return port
    if port.native_vlan is not None:
        v_identifier = port.native_vlan
        vlan = vlans.setdefault(v_identifier, VLAN(v_identifier, dp_id))
        vlan.untagged.append(port)
    for v_identifier in port.tagged_vlans:
        vlan = vlans.setdefault(v_identifier, VLAN(v_identifier, dp_id))
        vlan.tagged.append(port)

    return port

<<<<<<< HEAD
def set_mirror_destinations(dp):
    for acl in dp.acls.itervalues():
        for rule_conf in acl:
            for attrib, attrib_value in rule_conf.iteritems():
                if attrib == 'actions':
                    if 'mirror' in attrib_value:
                        port_no = attrib_value['mirror']
                        dp.ports[port_no].mirror_destination = True
    for port_no, mirror_destination_port in dp.mirror_from_port.iteritems():
        dp.ports[port_no].mirror = mirror_destination_port
        dp.ports[mirror_destination_port].mirror_destination = True

def _dp_config_path(config_file, parent_file=None):
    if parent_file and not os.path.isabs(config_file):
        return os.path.realpath(os.path.join(os.path.dirname(parent_file), config_file))
    else:
        return os.path.realpath(config_file)

=======
>>>>>>> 3dfc37b2
def _dp_parser_v1(conf, config_file, logname):
    logger = get_logger(logname)

    config_path = _dp_config_path(config_file)

    # TODO: warn when the configuration contains meaningless elements
    # they are probably typos
    if 'dp_id' not in conf:
        logger.error('dp_id not configured in file %s', config_file)

    dp_id = conf['dp_id']
    dp = DP(dp_id, conf)

    interfaces_conf = conf.pop('interfaces', {})
    vlans_conf = conf.pop('vlans', {})
    acls_conf = conf.pop('acls', {})

    logger.info(str(dp))
    vlans = {}
    for vid, vlan_conf in vlans_conf.iteritems():
        vlans[vid] = VLAN(vid, dp_id, vlan_conf)
    for port_num, port_conf in interfaces_conf.iteritems():
        dp.add_port(port_parser(dp_id, port_num, port_conf, vlans))
    for acl_num, acl_conf in acls_conf.iteritems():
        dp.add_acl(acl_num, acl_conf)
    for vlan in vlans.itervalues():
        dp.add_vlan(vlan)
    dp.finalize_config()
    try:
        dp.sanity_check()
    except AssertionError as err:
        logger.exception('Error in config file: %s', err)
        return None

    with open(config_path, 'r') as f:
        return ({config_path: hashlib.sha256(f.read()).hexdigest()}, [dp])

def _dp_include(config_hashes, parent_file, config_file, dps_conf, vlans_conf, acls_conf, logname):
    logger = get_logger(logname)

    # Save the updated configuration state in separate dicts,
    # so if an error is found, the changes can simply be thrown away.
    new_config_hashes = config_hashes.copy()
    new_dps_conf = dps_conf.copy()
    new_vlans_conf = vlans_conf.copy()
    new_acls_conf = acls_conf.copy()

    if not os.path.isfile(config_file):
        logger.warning('not a regular file or does not exist: %s', config_file)
        return False

    conf = read_config(config_file, logname)

    if not conf:
        logger.warning('error loading config from file: %s', config_file)
        return False

    # Add the SHA256 hash for this configuration file, so FAUCET can determine
    # whether or not this configuration file should be reloaded upon receiving
    # a HUP signal.
    with open(config_file, 'r') as f:
        new_config_hashes[config_file] = hashlib.sha256(f.read()).hexdigest()

    new_dps_conf.update(conf.pop('dps', {}))
    new_vlans_conf.update(conf.pop('vlans', {}))
    new_acls_conf.update(conf.pop('acls', {}))

    for include_file in conf.pop('include', []):
        include_path = _dp_config_path(include_file, parent_file=config_file)
        if include_path in config_hashes:
            logger.error(
                'include file %s already loaded, include loop found in file: %s',
                include_path,
                config_file,
            )
            return False
        if not _dp_include(new_config_hashes,
                config_file, include_path,
                new_dps_conf, new_vlans_conf, new_acls_conf,
                logname):
            logger.error('unable to load required include file: %s', include_path)
            return False

    for include_file in conf.pop('include-optional', []):
        include_path = _dp_config_path(include_file, parent_file=config_file)
        if include_path in config_hashes:
            logger.error(
                'include file %s already loaded, include loop found in file: %s',
                include_path,
                config_file,
            )
            return False
        if not _dp_include(new_config_hashes,
                config_file, include_path,
                new_dps_conf, new_vlans_conf, new_acls_conf,
                logname):
            new_config_hashes[include_path] = None
            logger.warning('skipping optional include file: %s', include_path)

    # Actually update the configuration data structures,
    # now that this file has been successfully loaded.
    config_hashes.update(new_config_hashes)
    dps_conf.update(new_dps_conf)
    vlans_conf.update(new_vlans_conf)
    acls_conf.update(new_acls_conf)

    return True

def _dp_add_vlan(vid_dp, dp, vlan, logname):
    if vlan.vid not in vid_dp:
        vid_dp[vlan.vid] = set()

    if len(vid_dp[vlan.vid]) > 1:
        assert not vlan.bgp_routerid, \
                "DPs {0} sharing a BGP speaker VLAN is unsupported".format(
                    str.join(", ", vid_dp[vlan.vid]),
                )

    if vlan not in dp.vlans:
        dp.add_vlan(vlan)

    vid_dp[vlan.vid].add(dp.name)

def _dp_parser_v2(conf, config_file, logname):
    logger = get_logger(logname)

    config_path = _dp_config_path(config_file)

    config_hashes = {}

    dps_conf = {}
    vlans_conf = {}
    acls_conf = {}

    if not _dp_include(config_hashes, None, config_path, dps_conf, vlans_conf, acls_conf, logname):
        logger.critical('error found while loading config file: %s', config_path)
        return None

    if not dps_conf:
        logger.critical('dps not configured in file: %s', config_path)
        return None

    dps = []
    vid_dp = {}

    for identifier, dp_conf in dps_conf.iteritems():
        ports_conf = dp_conf.pop('interfaces', {})

        dp = DP(identifier, dp_conf)
        dp.sanity_check()

        dp_id = dp.dp_id

        vlans = {}
        ports = {}

        for vid, vlan_conf in vlans_conf.iteritems():
            vlans[vid] = VLAN(vid, dp_id, vlan_conf)
        try:
            for port_num, port_conf in ports_conf.iteritems():
                port = port_parser(dp_id, port_num, port_conf, vlans)
                ports[port_num] = port
                if port.native_vlan is not None:
                    _dp_add_vlan(vid_dp, dp, vlans[port.native_vlan], logname)
                if port.tagged_vlans is not None:
                    for vid in port.tagged_vlans:
                        _dp_add_vlan(vid_dp, dp, vlans[vid], logname)
        except AssertionError as err:
            logger.exception('Error in config file: %s', err)
            return None
        for port in ports.itervalues():
            dp.add_port(port)
        for a_identifier, acl_conf in acls_conf.iteritems():
            # TODO: turn this into an object
            dp.add_acl(a_identifier, acl_conf)
        dp.finalize_config()

        dps.append(dp)

    return (config_hashes, dps)

def watcher_parser(config_file, logname):
    #TODO: make this backwards compatible

    conf = read_config(config_file, logname)
    if isinstance(conf, dict):
        # in this case it may be an old style config
        return _watcher_parser_v2(conf, logname)
    else:
        return _watcher_parser_v1(config_file, logname)

def _watcher_parser_v1(config_file, logname):
    result = []

    INFLUX_KEYS = [
        'influx_db',
        'influx_host',
        'influx_port',
        'influx_user',
        'influx_pwd',
        'influx_timeout',
        ]

    GAUGEDB_KEYS = [
        'gdb_type',
        'nosql_db',
        'db_username',
        'db_password',
        'db_ip',
        'db_fqdn',
        'db_port',
        'driver',
        'views',
        'switches_doc',
        'flows_doc',
        ]

    dps = []
    with open(config_file, 'r') as conf:
        for line in conf:
            dps.append(dp_parser(line.strip(), logname)[1][0])

    for dp in dps:
        if dp.influxdb_stats:
            w_type = 'port_state'
            port_state_conf = {
                'type': w_type,
                'db_type': 'influx'
                }
            for key in INFLUX_KEYS:
                port_state_conf[key] = dp.__dict__.get(key, None)
            name = dp.name + '-' + w_type
            watcher = WatcherConf(name, port_state_conf)
            # add dp to watcher. prevents the dp_id attribute error in gauge.
            watcher.add_dp(dp)
            result.append(watcher)

        if dp.monitor_ports:
            w_type = 'port_stats'
            port_stats_conf = {'type': w_type}
            port_stats_conf['interval'] = dp.monitor_ports_interval
            if dp.influxdb_stats:
                port_stats_conf['db_type'] = 'influx'
                for key in INFLUX_KEYS:
                    port_stats_conf[key] = dp.__dict__.get(key, None)
            else:
                port_stats_conf['db_type'] = 'text'
                port_stats_conf['file'] = dp.monitor_ports_file
            name = dp.name + '-' + w_type
            watcher = WatcherConf(name, port_stats_conf)
            # add dp to watcher. prevents the dp_id attribute error in gauge.
            watcher.add_dp(dp)
            result.append(watcher)

        if dp.monitor_flow_table:
            w_type = 'flow_table'
            flow_table_conf = {'type': w_type}
            flow_table_conf['interval'] = dp.monitor_flow_table_interval
            flow_table_conf['file'] = dp.monitor_flow_table_file
            name = dp.name + '-' + w_type
            watcher = WatcherConf(name, flow_table_conf)
            # add dp to watcher. prevents the dp_id attribute error in gauge.
            watcher.add_dp(dp)
            result.append(watcher)

        if dp.gaugedb_updates:
            w_type = 'flow_table'
            flow_table_conf = {'type': w_type}
            flow_table_conf['db_type'] = 'gaugedb'
            flow_table_conf['interval'] = dp.monitor_flow_table_interval
            flow_table_conf['db_update_counter'] = dp.gaugedb_update_counter
            name = dp.name + '-' + w_type
            for key in GAUGEDB_KEYS:
                flow_table_conf[key] = dp.__dict__.get('gaugedb').get(
                    key, None)
            watcher = WatcherConf(name, flow_table_conf)
            watcher.add_dp(dp)
            result.append(watcher)

    return result


def _watcher_parser_v2(conf, logname):
    logger = get_logger(logname)
    result = []

    dps = {}
    for faucet_file in conf['faucet_configs']:
        __, dp_list = dp_parser(faucet_file, logname)
        for dp in dp_list:
            dps[dp.name] = dp

    dbs = conf.pop('dbs')

    for name, dictionary in conf['watchers'].iteritems():
        for dp_name in dictionary['dps']:
            if dp_name not in dps:
                errormsg = "dp: {0} metered but not configured".format(
                    dp_name
                    )
                logger.error(errormsg)
                continue

            dp = dps[dp_name]

            watcher = WatcherConf(name, dictionary)
            watcher.add_db(dbs[watcher.db])
            watcher.add_dp(dp)
            result.append(watcher)

    return result<|MERGE_RESOLUTION|>--- conflicted
+++ resolved
@@ -69,27 +69,12 @@
 
     return port
 
-<<<<<<< HEAD
-def set_mirror_destinations(dp):
-    for acl in dp.acls.itervalues():
-        for rule_conf in acl:
-            for attrib, attrib_value in rule_conf.iteritems():
-                if attrib == 'actions':
-                    if 'mirror' in attrib_value:
-                        port_no = attrib_value['mirror']
-                        dp.ports[port_no].mirror_destination = True
-    for port_no, mirror_destination_port in dp.mirror_from_port.iteritems():
-        dp.ports[port_no].mirror = mirror_destination_port
-        dp.ports[mirror_destination_port].mirror_destination = True
-
 def _dp_config_path(config_file, parent_file=None):
     if parent_file and not os.path.isabs(config_file):
         return os.path.realpath(os.path.join(os.path.dirname(parent_file), config_file))
     else:
         return os.path.realpath(config_file)
 
-=======
->>>>>>> 3dfc37b2
 def _dp_parser_v1(conf, config_file, logname):
     logger = get_logger(logname)
 
